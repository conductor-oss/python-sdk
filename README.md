<# Conductor OSS Python SDK
[![CI Status](https://github.com/conductor-oss/python-sdk/actions/workflows/pull_request.yml/badge.svg)](https://github.com/conductor-oss/python-sdk/actions/workflows/pull_request.yml)
[![codecov](https://codecov.io/gh/conductor-oss/python-sdk/branch/main/graph/badge.svg?token=K10D161X4R)](https://codecov.io/gh/conductor-oss/python-sdk)

Python SDK for working with https://github.com/conductor-oss/conductor.

[Conductor](https://www.conductor-oss.org/) is the leading open-source orchestration platform allowing developers to build highly scalable distributed applications.

Check out the [official documentation for Conductor](https://orkes.io/content).

## ⭐ Conductor OSS

Show support for the Conductor OSS.  Please help spread the awareness by starring Conductor repo.

[![GitHub stars](https://img.shields.io/github/stars/conductor-oss/conductor.svg?style=social&label=Star&maxAge=)](https://GitHub.com/conductor-oss/conductor/)

<<<<<<< HEAD
## Content

<!-- START doctoc generated TOC please keep comment here to allow auto update -->
<!-- DON'T EDIT THIS SECTION, INSTEAD RE-RUN doctoc TO UPDATE -->

- [Install Conductor Python SDK](#install-conductor-python-sdk)
  - [Get Conductor Python SDK](#get-conductor-python-sdk)
- [Hello World Application Using Conductor](#hello-world-application-using-conductor)
  - [Step 1: Create Workflow](#step-1-create-workflow)
    - [Creating Workflows by Code](#creating-workflows-by-code)
    - [(Alternatively) Creating Workflows in JSON](#alternatively-creating-workflows-in-json)
  - [Step 2: Write Task Worker](#step-2-write-task-worker)
  - [Step 3: Write _Hello World_ Application](#step-3-write-_hello-world_-application)
- [Running Workflows on Conductor Standalone (Installed Locally)](#running-workflows-on-conductor-standalone-installed-locally)
  - [Setup Environment Variable](#setup-environment-variable)
  - [Start Conductor Server](#start-conductor-server)
  - [Execute Hello World Application](#execute-hello-world-application)
- [Running Workflows on Orkes Conductor](#running-workflows-on-orkes-conductor)
- [Proxy Configuration](#proxy-configuration)
  - [Supported Proxy Types](#supported-proxy-types)
  - [Synchronous Client Proxy Configuration](#client-proxy-configuration)
  - [Environment Variable Configuration](#environment-variable-configuration)
- [SSL TLS Configuration](#ssl-tls-configuration)
- [Synchronous Client SSL Configuration](#synchronous-client-ssl-configuration)
  - [Basic SSL Configuration](#basic-ssl-configuration)
  - [SSL with Certificate Data](#ssl-with-certificate-data)
  - [SSL with Client Certificate Authentication](#ssl-with-client-certificate-authentication)
  - [SSL with Disabled Verification](#ssl-with-disabled-verification-not-recommended-for-production)
  - [Advanced SSL Configuration with httpx](#advanced-ssl-configuration-with-httpx)
- [Asynchronous Client SSL Configuration](#asynchronous-client-ssl-configuration)
  - [Basic Async SSL Configuration](#basic-async-ssl-configuration)
  - [Async SSL with Certificate Data](#async-ssl-with-certificate-data)
  - [Async SSL with Custom SSL Context](#async-ssl-with-custom-ssl-context)
- [Environment Variable Configuration](#environment-variable-configuration)
- [Configuration Parameters](#configuration-parameters)
- [Example Files](#example-files)
- [Security Best Practices](#security-best-practices)
- [Troubleshooting SSL Issues](#troubleshooting-ssl-issues)
- [Learn More about Conductor Python SDK](#learn-more-about-conductor-python-sdk)
- [Create and Run Conductor Workers](#create-and-run-conductor-workers)
- [Writing Workers](#writing-workers)
  - [Implementing Workers](#implementing-workers)
  - [Managing Workers in Application](#managing-workers-in-application)
  - [Design Principles for Workers](#design-principles-for-workers)
    - [System Task Workers](#system-task-workers)
    - [Wait Task](#wait-task)
      - [Using Code to Create Wait Task](#using-code-to-create-wait-task)
      - [JSON Configuration](#json-configuration)
    - [HTTP Task](#http-task)
      - [Using Code to Create HTTP Task](#using-code-to-create-http-task)
      - [JSON Configuration](#json-configuration-1)
    - [Javascript Executor Task](#javascript-executor-task)
      - [Using Code to Create Inline Task](#using-code-to-create-inline-task)
      - [JSON Configuration](#json-configuration-2)
    - [JSON Processing using JQ](#json-processing-using-jq)
      - [Using Code to Create JSON JQ Transform Task](#using-code-to-create-json-jq-transform-task)
      - [JSON Configuration](#json-configuration-3)
  - [Worker vs. Microservice/HTTP Endpoints](#worker-vs-microservicehttp-endpoints)
  - [Deploying Workers in Production](#deploying-workers-in-production)
- [Create Conductor Workflows](#create-conductor-workflows)
  - [Conductor Workflows](#conductor-workflows)
  - [Creating Workflows](#creating-workflows)
    - [Execute Dynamic Workflows Using Code](#execute-dynamic-workflows-using-code)
    - [Kitchen-Sink Workflow](#kitchen-sink-workflow)
  - [Executing Workflows](#executing-workflows)
    - [Execute Workflow Asynchronously](#execute-workflow-asynchronously)
    - [Execute Workflow Synchronously](#execute-workflow-synchronously)
  - [Managing Workflow Executions](#managing-workflow-executions)
  - [Get Execution Status](#get-execution-status)
  - [Update Workflow State Variables](#update-workflow-state-variables)
  - [Terminate Running Workflows](#terminate-running-workflows)
  - [Retry Failed Workflows](#retry-failed-workflows)
  - [Restart Workflows](#restart-workflows)
  - [Rerun Workflow from a Specific Task](#rerun-workflow-from-a-specific-task)
  - [Pause Running Workflow](#pause-running-workflow)
  - [Resume Paused Workflow](#resume-paused-workflow)
  - [Searching for Workflows](#searching-for-workflows)
  - [Handling Failures, Retries and Rate Limits](#handling-failures-retries-and-rate-limits)
    - [Retries](#retries)
    - [Rate Limits](#rate-limits)
    - [Task Registration](#task-registration)
    - [Update Task Definition:](#update-task-definition)
- [Using Conductor in Your Application](#using-conductor-in-your-application)
  - [Adding Conductor SDK to Your Application](#adding-conductor-sdk-to-your-application)
  - [Testing Workflows](#testing-workflows)
    - [Example Unit Testing Application](#example-unit-testing-application)
  - [Workflow Deployments Using CI/CD](#workflow-deployments-using-cicd)
  - [Versioning Workflows](#versioning-workflows)
- [Development](#development)
  - [Client Regeneration](#client-regeneration)
    - [Sync Client Regeneration](#sync-client-regeneration)
    - [Async Client Regeneration](#async-client-regeneration)

<!-- END doctoc generated TOC please keep comment here to allow auto update -->

## Install Conductor Python SDK

Before installing Conductor Python SDK, it is a good practice to set up a dedicated virtual environment as follows:
=======
## Conductor-OSS vs. Orkes Conductor
>>>>>>> 1c3fc299

Conductor-OSS is the open-source version of the Conductor orchestration platform, maintained by the community and available for self-hosting. It provides a robust, extensible framework for building and managing workflows, ideal for developers who want full control over their deployment and customization.

Orkes Conductor, built on top of Conductor-OSS, is a fully-managed, cloud-hosted service provided by Orkes. It offers additional features such as a user-friendly UI, enterprise-grade security, scalability, and support, making it suitable for organizations seeking a turnkey solution without managing infrastructure.

## Quick Start

- [Installation](#installation)
- [Configuration](#configuration)
- [Hello World Example](#hello-world-example)
- [Documentation](#documentation)

## Installation

The SDK requires Python 3.9+. To install the SDK, use the following command:

```shell
python3 -m pip install conductor-python
```

For development setup, it's recommended to use a virtual environment:

```shell
virtualenv conductor
source conductor/bin/activate
python3 -m pip install conductor-python
```

## Configuration

### Basic Configuration

The SDK connects to `http://localhost:8080/api` by default. For other configurations:

```python
from conductor.client.configuration.configuration import Configuration

# Default configuration (localhost:8080)
config = Configuration()

# Custom server URL
config = Configuration(server_api_url="https://your-conductor-server.com/api")

# With authentication (for Orkes Conductor)
from conductor.shared.configuration.settings.authentication_settings import AuthenticationSettings
config = Configuration(
    server_api_url="https://your-cluster.orkesconductor.io/api",
    authentication_settings=AuthenticationSettings(
        key_id="your_key",
        key_secret="your_secret"
    )
)
```

### Environment Variables

You can also configure using environment variables:

```shell
export CONDUCTOR_SERVER_URL=https://your-conductor-server.com/api
export CONDUCTOR_AUTH_KEY=your_key
export CONDUCTOR_AUTH_SECRET=your_secret
```

## Hello World Example

Create a simple "Hello World" application that executes a "greetings" workflow:

### 1. Create a Worker

```python
from conductor.client.worker.worker_task import worker_task

@worker_task(task_definition_name='greet')
def greet(name: str) -> str:
    return f'Hello {name}'
```

### 2. Create a Workflow

```python
from conductor.client.workflow.conductor_workflow import ConductorWorkflow
from conductor.client.workflow.executor.workflow_executor import WorkflowExecutor
from greetings_worker import greet

def greetings_workflow(workflow_executor: WorkflowExecutor) -> ConductorWorkflow:
    name = 'greetings'
    workflow = ConductorWorkflow(name=name, executor=workflow_executor)
    workflow.version = 1
    workflow >> greet(task_ref_name='greet_ref', name=workflow.input('name'))
    return workflow
<<<<<<< HEAD


def main():
    # The app is connected to http://localhost:8080/api by default
    api_config = Configuration()

    workflow_executor = WorkflowExecutor(configuration=api_config)

    # Registering the workflow (Required only when the app is executed the first time)
    workflow = register_workflow(workflow_executor)

    # Starting the worker polling mechanism
    task_handler = TaskHandler(configuration=api_config)
    task_handler.start_processes()

    workflow_run = workflow_executor.execute(name=workflow.name, version=workflow.version,
                                             workflow_input={'name': 'Orkes'})

    print(f'\nworkflow result: {workflow_run.output["result"]}\n')
    print(f'see the workflow execution here: {api_config.ui_host}/execution/{workflow_run.workflow_id}\n')
    task_handler.stop_processes()


if __name__ == '__main__':
    main()
```
## Running Workflows on Conductor Standalone (Installed Locally)

### Setup Environment Variable

Set the following environment variable to point the SDK to the Conductor Server API endpoint:

```shell
export CONDUCTOR_SERVER_URL=http://localhost:8080/api
```
### Start Conductor Server

To start the Conductor server in a standalone mode from a Docker image, type the command below:

```shell
docker run --init -p 8080:8080 -p 5000:5000 conductoross/conductor-standalone:3.15.0
```
To ensure the server has started successfully, open Conductor UI on http://localhost:5000.

### Execute Hello World Application

To run the application, type the following command:

```
python helloworld.py
```

Now, the workflow is executed, and its execution status can be viewed from Conductor UI (http://localhost:5000).

Navigate to the **Executions** tab to view the workflow execution.

<img width="1434" alt="Screenshot 2024-03-18 at 12 30 07" src="https://github.com/Srividhya-S-Subramanian/conductor-python-v1/assets/163816773/11e829b6-d46a-4b47-b2cf-0bf524a6ebdc">

## Running Workflows on Orkes Conductor

For running the workflow in Orkes Conductor,

- Update the Conductor server URL to your cluster name.

```shell
export CONDUCTOR_SERVER_URL=https://[cluster-name].orkesconductor.io/api
```

- If you want to run the workflow on the Orkes Conductor Playground, set the Conductor Server variable as follows:

```shell
export CONDUCTOR_SERVER_URL=https://play.orkes.io/api
```

- Orkes Conductor requires authentication. [Obtain the key and secret from the Conductor server](https://orkes.io/content/how-to-videos/access-key-and-secret) and set the following environment variables.

```shell
export CONDUCTOR_AUTH_KEY=your_key
export CONDUCTOR_AUTH_SECRET=your_key_secret
```

- If you need to use a proxy server, you can configure it using environment variables:

```shell
export CONDUCTOR_PROXY=http://proxy.company.com:8080
export CONDUCTOR_PROXY_HEADERS='{"Proxy-Authorization": "Basic dXNlcm5hbWU6cGFzc3dvcmQ="}'
```

Run the application and view the execution status from Conductor's UI Console.

> [!NOTE]
> That's it - you just created and executed your first distributed Python app!

## Proxy Configuration

The Conductor Python SDK supports proxy configuration for both synchronous and asynchronous clients. This is useful when your application needs to route traffic through corporate firewalls, load balancers, or other network intermediaries.

### Supported Proxy Types

- **HTTP Proxy**: `http://proxy.example.com:8080`
- **HTTPS Proxy**: `https://proxy.example.com:8443`
- **SOCKS4 Proxy**: `socks4://proxy.example.com:1080`
- **SOCKS5 Proxy**: `socks5://proxy.example.com:1080`
- **Proxy with Authentication**: `http://username:password@proxy.example.com:8080`

> [!NOTE]
> For SOCKS proxy support, install the additional dependency: `pip install httpx[socks]`

### Client Proxy Configuration

```python
from conductor.client.configuration.configuration import Configuration
from conductor.shared.configuration.settings.authentication_settings import AuthenticationSettings

# Basic HTTP proxy configuration
config = Configuration(
    server_api_url="https://api.orkes.io/api",
    authentication_settings=AuthenticationSettings(
        key_id="your_key_id",
        key_secret="your_key_secret"
    ),
    proxy="http://proxy.company.com:8080"
)

# HTTPS proxy with authentication headers
config = Configuration(
    server_api_url="https://api.orkes.io/api",
    authentication_settings=AuthenticationSettings(
        key_id="your_key_id",
        key_secret="your_key_secret"
    ),
    proxy="https://secure-proxy.company.com:8443",
    proxy_headers={
        "Proxy-Authorization": "Basic dXNlcm5hbWU6cGFzc3dvcmQ=",
        "X-Proxy-Client": "conductor-python-sdk"
    }
)
```

### Environment Variable Configuration

You can configure proxy settings using Conductor-specific environment variables:

```shell
# Basic proxy configuration
export CONDUCTOR_PROXY=http://proxy.company.com:8080

# Proxy with authentication headers (JSON format)
export CONDUCTOR_PROXY_HEADERS='{"Proxy-Authorization": "Basic dXNlcm5hbWU6cGFzc3dvcmQ=", "X-Proxy-Client": "conductor-python-sdk"}'

# Or single header value
export CONDUCTOR_PROXY_HEADERS="Basic dXNlcm5hbWU6cGFzc3dvcmQ="
```

**Priority Order:**
1. Explicit proxy parameters in Configuration constructor
2. `CONDUCTOR_PROXY` and `CONDUCTOR_PROXY_HEADERS` environment variables

**Example Usage with Environment Variables:**

```python
# Set environment variables
import os
os.environ['CONDUCTOR_PROXY'] = 'http://proxy.company.com:8080'
os.environ['CONDUCTOR_PROXY_HEADERS'] = '{"Proxy-Authorization": "Basic dXNlcm5hbWU6cGFzc3dvcmQ="}'

# Configuration will automatically use proxy from environment
from conductor.client.configuration.configuration import Configuration
config = Configuration(server_api_url="https://api.orkes.io/api")
# Proxy is automatically configured from CONDUCTOR_PROXY environment variable
```

## SSL TLS Configuration

The Conductor Python SDK supports comprehensive SSL/TLS configuration for both synchronous and asynchronous clients. This allows you to configure secure connections with custom certificates, client authentication, and various SSL verification options.

### Synchronous Client SSL Configuration

#### Basic SSL Configuration

```python
from conductor.client.configuration.configuration import Configuration
from conductor.client.orkes_clients import OrkesClients

# Basic SSL configuration with custom CA certificate
config = Configuration(
    base_url="https://play.orkes.io",
    ssl_ca_cert="/path/to/ca-certificate.pem",
)

# Create clients with SSL configuration
clients = OrkesClients(configuration=config)
workflow_client = clients.get_workflow_client()
```

#### SSL with Certificate Data

```python
# SSL with custom CA certificate data (PEM string)
config = Configuration(
    base_url="https://play.orkes.io",
    ca_cert_data="""-----BEGIN CERTIFICATE-----
MIIDXTCCAkWgAwIBAgIJAKoK/Ovj8EUMA0GCSqGSIb3DQEBCwUAMEUxCzAJBgNV
BAYTAkFVMRMwEQYDVQQIDApTb21lLVN0YXRlMSEwHwYDVQQKDBhJbnRlcm5ldCBX
aWRnaXRzIFB0eSBMdGQwHhcNMTYwMjEyMTQ0NDQ2WhcNMjYwMjEwMTQ0NDQ2WjBF
-----END CERTIFICATE-----""",
)
```

#### SSL with Client Certificate Authentication

```python
# SSL with client certificate authentication
config = Configuration(
    base_url="https://play.orkes.io",
    ssl_ca_cert="/path/to/ca-certificate.pem",
    cert_file="/path/to/client-certificate.pem",
    key_file="/path/to/client-key.pem",
)
```

#### SSL with Disabled Verification (Not Recommended for Production)

```python
# SSL with completely disabled verification (NOT RECOMMENDED for production)
config = Configuration(
    base_url="https://play.orkes.io",
)
config.verify_ssl = False
```

#### Advanced SSL Configuration with httpx

```python
import httpx
import ssl

# Create custom SSL context
ssl_context = ssl.create_default_context()
ssl_context.load_verify_locations("/path/to/ca-certificate.pem")
ssl_context.load_cert_chain(
    certfile="/path/to/client-certificate.pem", 
    keyfile="/path/to/client-key.pem"
)

# Create custom httpx client with SSL context
custom_client = httpx.Client(
    verify=ssl_context,
    timeout=httpx.Timeout(120.0),
    follow_redirects=True,
    limits=httpx.Limits(max_keepalive_connections=20, max_connections=100),
)

config = Configuration(base_url="https://play.orkes.io")
config.http_connection = custom_client
```

### Asynchronous Client SSL Configuration

#### Basic Async SSL Configuration

```python
import asyncio
from conductor.asyncio_client.configuration import Configuration
from conductor.asyncio_client.adapters import ApiClient
from conductor.asyncio_client.orkes.orkes_clients import OrkesClients

# Basic SSL configuration with custom CA certificate
config = Configuration(
    server_url="https://play.orkes.io/api",
    ssl_ca_cert="/path/to/ca-certificate.pem",
)

async def main():
    async with ApiClient(config) as api_client:
        orkes_clients = OrkesClients(api_client, config)
        workflow_client = orkes_clients.get_workflow_client()
        
        # Use the client with SSL configuration
        workflows = await workflow_client.search_workflows()
        print(f"Found {len(workflows)} workflows")

asyncio.run(main())
```

#### Async SSL with Certificate Data

```python
# SSL with custom CA certificate data (PEM string)
config = Configuration(
    server_url="https://play.orkes.io/api",
    ca_cert_data="""-----BEGIN CERTIFICATE-----
MIIDXTCCAkWgAwIBAgIJAKoK/Ovj8EUMA0GCSqGSIb3DQEBCwUAMEUxCzAJBgNV
BAYTAkFVMRMwEQYDVQQIDApTb21lLVN0YXRlMSEwHwYDVQQKDBhJbnRlcm5ldCBX
aWRnaXRzIFB0eSBMdGQwHhcNMTYwMjEyMTQ0NDQ2WhcNMjYwMjEwMTQ0NDQ2WjBF
-----END CERTIFICATE-----""",
)
```

#### Async SSL with Custom SSL Context

```python
import ssl

# Create custom SSL context
ssl_context = ssl.create_default_context()
ssl_context.load_verify_locations("/path/to/ca-certificate.pem")
ssl_context.load_cert_chain(
    certfile="/path/to/client-certificate.pem", 
    keyfile="/path/to/client-key.pem"
)
ssl_context.check_hostname = True
ssl_context.verify_mode = ssl.CERT_REQUIRED

# Use with async client
config = Configuration(
    server_url="https://play.orkes.io/api",
    ssl_ca_cert="/path/to/ca-certificate.pem",
)
```

### Environment Variable Configuration

You can configure SSL settings using environment variables:

```bash
# Basic SSL configuration
export CONDUCTOR_SERVER_URL="https://play.orkes.io/api"
export CONDUCTOR_SSL_CA_CERT="/path/to/ca-certificate.pem"

# Client certificate authentication
export CONDUCTOR_CERT_FILE="/path/to/client-certificate.pem"
export CONDUCTOR_KEY_FILE="/path/to/client-key.pem"
```

```python
# Configuration will automatically pick up environment variables
from conductor.client.configuration.configuration import Configuration

config = Configuration()  # SSL settings loaded from environment
```

### Configuration Parameters

| Parameter | Type | Description |
|-----------|------|-------------|
| `ssl_ca_cert` | str | Path to CA certificate file |
| `ca_cert_data` | str/bytes | CA certificate data as PEM string or DER bytes |
| `cert_file` | str | Path to client certificate file |
| `key_file` | str | Path to client private key file |
| `verify_ssl` | bool | Enable/disable SSL verification (default: True) |
| `assert_hostname` | str | Custom hostname for SSL verification |

### Example Files

For complete working examples, see:
- [Sync SSL Example](examples/sync_ssl_example.py) - Comprehensive sync client SSL configuration
- [Async SSL Example](examples/async/async_ssl_example.py) - Comprehensive async client SSL configuration

## Learn More about Conductor Python SDK

There are three main ways you can use Conductor when building durable, resilient, distributed applications.

1. Write service workers that implement business logic to accomplish a specific goal - such as initiating payment transfer, getting user information from the database, etc.
2. Create Conductor workflows that implement application state - A typical workflow implements the saga pattern.
3. Use Conductor SDK and APIs to manage workflows from your application.

## Create and Run Conductor Workers

## Writing Workers

A Workflow task represents a unit of business logic that achieves a specific goal, such as checking inventory, initiating payment transfer, etc. A worker implements a task in the workflow.


### Implementing Workers

The workers can be implemented by writing a simple Python function and annotating the function with the `@worker_task`. Conductor workers are services (similar to microservices) that follow the [Single Responsibility Principle](https://en.wikipedia.org/wiki/Single_responsibility_principle).

Workers can be hosted along with the workflow or run in a distributed environment where a single workflow uses workers deployed and running in different machines/VMs/containers. Whether to keep all the workers in the same application or run them as a distributed application is a design and architectural choice. Conductor is well suited for both kinds of scenarios.

You can create or convert any existing Python function to a distributed worker by adding `@worker_task` annotation to it. Here is a simple worker that takes `name` as input and returns greetings:

```python
from conductor.client.worker.worker_task import worker_task

@worker_task(task_definition_name='greetings')
def greetings(name: str) -> str:
    return f'Hello, {name}'
```

A worker can take inputs which are primitives - `str`, `int`, `float`, `bool` etc. or can be complex data classes.

Here is an example worker that uses `dataclass` as part of the worker input.

```python
from conductor.client.worker.worker_task import worker_task
from dataclasses import dataclass

@dataclass
class OrderInfo:
    order_id: int
    sku: str
    quantity: int
    sku_price: float

    
@worker_task(task_definition_name='process_order')
def process_order(order_info: OrderInfo) -> str:
    return f'order: {order_info.order_id}'

=======
>>>>>>> 1c3fc299
```

### 3. Run the Application

```python
from conductor.client.automator.task_handler import TaskHandler
from conductor.client.configuration.configuration import Configuration
from conductor.client.workflow.executor.workflow_executor import WorkflowExecutor
from greetings_workflow import greetings_workflow

def main():
    # Connect to Conductor server
    api_config = Configuration()
    workflow_executor = WorkflowExecutor(configuration=api_config)
    
    # Register and create workflow
    workflow = greetings_workflow(workflow_executor)
    workflow.register(True)
    
    # Start workers
    task_handler = TaskHandler(configuration=api_config)
    task_handler.start_processes()
    
    # Execute workflow
    workflow_run = workflow_executor.execute(
        name=workflow.name, 
        version=workflow.version,
        workflow_input={'name': 'Orkes'}
    )
    
    print(f'Workflow result: {workflow_run.output["result"]}')
    task_handler.stop_processes()

if __name__ == '__main__':
    main()
```

### 4. Start Conductor Server

For local development, start Conductor using Docker:

```shell
docker run --init -p 8080:8080 -p 5000:5000 conductoross/conductor-standalone:3.15.0
```

View the workflow execution in the Conductor UI at http://localhost:5000.

## Documentation

For detailed information on specific topics, see the following documentation:

### Core Concepts
- **[Workers](docs/worker/README.md)** - Creating and managing Conductor workers
- **[Workflows](docs/workflow/README.md)** - Building and executing Conductor workflows
- **[Configuration](docs/configuration/)** - Advanced configuration options
  - [SSL/TLS Configuration](docs/configuration/ssl-tls.md) - Secure connections and certificates
  - [Proxy Configuration](docs/configuration/proxy.md) - Network proxy setup

### Development & Testing
- **[Testing](docs/testing/README.md)** - Testing workflows and workers
- **[Development](docs/development/README.md)** - Development setup and client regeneration
- **[Examples](docs/examples/)** - Complete working examples

### Production & Deployment
- **[Production](docs/production/)** - Production deployment guidelines
- **[Metadata](docs/metadata/README.md)** - Workflow and task metadata management
- **[Authorization](docs/authorization/README.md)** - Authentication and authorization
- **[Secrets](docs/secret/README.md)** - Secret management
- **[Scheduling](docs/schedule/README.md)** - Workflow scheduling

### Advanced Topics
- **[Advanced](docs/advanced/)** - Advanced features and patterns

## Examples

Check out the [examples directory](examples/) for complete working examples:

- [Hello World](examples/helloworld/) - Basic workflow example
- [Dynamic Workflow](examples/dynamic_workflow.py) - Dynamic workflow creation
- [Kitchen Sink](examples/kitchensink.py) - Comprehensive workflow features
- [Async Examples](examples/async/) - Asynchronous client examples<|MERGE_RESOLUTION|>--- conflicted
+++ resolved
@@ -14,108 +14,7 @@
 
 [![GitHub stars](https://img.shields.io/github/stars/conductor-oss/conductor.svg?style=social&label=Star&maxAge=)](https://GitHub.com/conductor-oss/conductor/)
 
-<<<<<<< HEAD
-## Content
-
-<!-- START doctoc generated TOC please keep comment here to allow auto update -->
-<!-- DON'T EDIT THIS SECTION, INSTEAD RE-RUN doctoc TO UPDATE -->
-
-- [Install Conductor Python SDK](#install-conductor-python-sdk)
-  - [Get Conductor Python SDK](#get-conductor-python-sdk)
-- [Hello World Application Using Conductor](#hello-world-application-using-conductor)
-  - [Step 1: Create Workflow](#step-1-create-workflow)
-    - [Creating Workflows by Code](#creating-workflows-by-code)
-    - [(Alternatively) Creating Workflows in JSON](#alternatively-creating-workflows-in-json)
-  - [Step 2: Write Task Worker](#step-2-write-task-worker)
-  - [Step 3: Write _Hello World_ Application](#step-3-write-_hello-world_-application)
-- [Running Workflows on Conductor Standalone (Installed Locally)](#running-workflows-on-conductor-standalone-installed-locally)
-  - [Setup Environment Variable](#setup-environment-variable)
-  - [Start Conductor Server](#start-conductor-server)
-  - [Execute Hello World Application](#execute-hello-world-application)
-- [Running Workflows on Orkes Conductor](#running-workflows-on-orkes-conductor)
-- [Proxy Configuration](#proxy-configuration)
-  - [Supported Proxy Types](#supported-proxy-types)
-  - [Synchronous Client Proxy Configuration](#client-proxy-configuration)
-  - [Environment Variable Configuration](#environment-variable-configuration)
-- [SSL TLS Configuration](#ssl-tls-configuration)
-- [Synchronous Client SSL Configuration](#synchronous-client-ssl-configuration)
-  - [Basic SSL Configuration](#basic-ssl-configuration)
-  - [SSL with Certificate Data](#ssl-with-certificate-data)
-  - [SSL with Client Certificate Authentication](#ssl-with-client-certificate-authentication)
-  - [SSL with Disabled Verification](#ssl-with-disabled-verification-not-recommended-for-production)
-  - [Advanced SSL Configuration with httpx](#advanced-ssl-configuration-with-httpx)
-- [Asynchronous Client SSL Configuration](#asynchronous-client-ssl-configuration)
-  - [Basic Async SSL Configuration](#basic-async-ssl-configuration)
-  - [Async SSL with Certificate Data](#async-ssl-with-certificate-data)
-  - [Async SSL with Custom SSL Context](#async-ssl-with-custom-ssl-context)
-- [Environment Variable Configuration](#environment-variable-configuration)
-- [Configuration Parameters](#configuration-parameters)
-- [Example Files](#example-files)
-- [Security Best Practices](#security-best-practices)
-- [Troubleshooting SSL Issues](#troubleshooting-ssl-issues)
-- [Learn More about Conductor Python SDK](#learn-more-about-conductor-python-sdk)
-- [Create and Run Conductor Workers](#create-and-run-conductor-workers)
-- [Writing Workers](#writing-workers)
-  - [Implementing Workers](#implementing-workers)
-  - [Managing Workers in Application](#managing-workers-in-application)
-  - [Design Principles for Workers](#design-principles-for-workers)
-    - [System Task Workers](#system-task-workers)
-    - [Wait Task](#wait-task)
-      - [Using Code to Create Wait Task](#using-code-to-create-wait-task)
-      - [JSON Configuration](#json-configuration)
-    - [HTTP Task](#http-task)
-      - [Using Code to Create HTTP Task](#using-code-to-create-http-task)
-      - [JSON Configuration](#json-configuration-1)
-    - [Javascript Executor Task](#javascript-executor-task)
-      - [Using Code to Create Inline Task](#using-code-to-create-inline-task)
-      - [JSON Configuration](#json-configuration-2)
-    - [JSON Processing using JQ](#json-processing-using-jq)
-      - [Using Code to Create JSON JQ Transform Task](#using-code-to-create-json-jq-transform-task)
-      - [JSON Configuration](#json-configuration-3)
-  - [Worker vs. Microservice/HTTP Endpoints](#worker-vs-microservicehttp-endpoints)
-  - [Deploying Workers in Production](#deploying-workers-in-production)
-- [Create Conductor Workflows](#create-conductor-workflows)
-  - [Conductor Workflows](#conductor-workflows)
-  - [Creating Workflows](#creating-workflows)
-    - [Execute Dynamic Workflows Using Code](#execute-dynamic-workflows-using-code)
-    - [Kitchen-Sink Workflow](#kitchen-sink-workflow)
-  - [Executing Workflows](#executing-workflows)
-    - [Execute Workflow Asynchronously](#execute-workflow-asynchronously)
-    - [Execute Workflow Synchronously](#execute-workflow-synchronously)
-  - [Managing Workflow Executions](#managing-workflow-executions)
-  - [Get Execution Status](#get-execution-status)
-  - [Update Workflow State Variables](#update-workflow-state-variables)
-  - [Terminate Running Workflows](#terminate-running-workflows)
-  - [Retry Failed Workflows](#retry-failed-workflows)
-  - [Restart Workflows](#restart-workflows)
-  - [Rerun Workflow from a Specific Task](#rerun-workflow-from-a-specific-task)
-  - [Pause Running Workflow](#pause-running-workflow)
-  - [Resume Paused Workflow](#resume-paused-workflow)
-  - [Searching for Workflows](#searching-for-workflows)
-  - [Handling Failures, Retries and Rate Limits](#handling-failures-retries-and-rate-limits)
-    - [Retries](#retries)
-    - [Rate Limits](#rate-limits)
-    - [Task Registration](#task-registration)
-    - [Update Task Definition:](#update-task-definition)
-- [Using Conductor in Your Application](#using-conductor-in-your-application)
-  - [Adding Conductor SDK to Your Application](#adding-conductor-sdk-to-your-application)
-  - [Testing Workflows](#testing-workflows)
-    - [Example Unit Testing Application](#example-unit-testing-application)
-  - [Workflow Deployments Using CI/CD](#workflow-deployments-using-cicd)
-  - [Versioning Workflows](#versioning-workflows)
-- [Development](#development)
-  - [Client Regeneration](#client-regeneration)
-    - [Sync Client Regeneration](#sync-client-regeneration)
-    - [Async Client Regeneration](#async-client-regeneration)
-
-<!-- END doctoc generated TOC please keep comment here to allow auto update -->
-
-## Install Conductor Python SDK
-
-Before installing Conductor Python SDK, it is a good practice to set up a dedicated virtual environment as follows:
-=======
 ## Conductor-OSS vs. Orkes Conductor
->>>>>>> 1c3fc299
 
 Conductor-OSS is the open-source version of the Conductor orchestration platform, maintained by the community and available for self-hosting. It provides a robust, extensible framework for building and managing workflows, ideal for developers who want full control over their deployment and customization.
 
@@ -207,419 +106,6 @@
     workflow.version = 1
     workflow >> greet(task_ref_name='greet_ref', name=workflow.input('name'))
     return workflow
-<<<<<<< HEAD
-
-
-def main():
-    # The app is connected to http://localhost:8080/api by default
-    api_config = Configuration()
-
-    workflow_executor = WorkflowExecutor(configuration=api_config)
-
-    # Registering the workflow (Required only when the app is executed the first time)
-    workflow = register_workflow(workflow_executor)
-
-    # Starting the worker polling mechanism
-    task_handler = TaskHandler(configuration=api_config)
-    task_handler.start_processes()
-
-    workflow_run = workflow_executor.execute(name=workflow.name, version=workflow.version,
-                                             workflow_input={'name': 'Orkes'})
-
-    print(f'\nworkflow result: {workflow_run.output["result"]}\n')
-    print(f'see the workflow execution here: {api_config.ui_host}/execution/{workflow_run.workflow_id}\n')
-    task_handler.stop_processes()
-
-
-if __name__ == '__main__':
-    main()
-```
-## Running Workflows on Conductor Standalone (Installed Locally)
-
-### Setup Environment Variable
-
-Set the following environment variable to point the SDK to the Conductor Server API endpoint:
-
-```shell
-export CONDUCTOR_SERVER_URL=http://localhost:8080/api
-```
-### Start Conductor Server
-
-To start the Conductor server in a standalone mode from a Docker image, type the command below:
-
-```shell
-docker run --init -p 8080:8080 -p 5000:5000 conductoross/conductor-standalone:3.15.0
-```
-To ensure the server has started successfully, open Conductor UI on http://localhost:5000.
-
-### Execute Hello World Application
-
-To run the application, type the following command:
-
-```
-python helloworld.py
-```
-
-Now, the workflow is executed, and its execution status can be viewed from Conductor UI (http://localhost:5000).
-
-Navigate to the **Executions** tab to view the workflow execution.
-
-<img width="1434" alt="Screenshot 2024-03-18 at 12 30 07" src="https://github.com/Srividhya-S-Subramanian/conductor-python-v1/assets/163816773/11e829b6-d46a-4b47-b2cf-0bf524a6ebdc">
-
-## Running Workflows on Orkes Conductor
-
-For running the workflow in Orkes Conductor,
-
-- Update the Conductor server URL to your cluster name.
-
-```shell
-export CONDUCTOR_SERVER_URL=https://[cluster-name].orkesconductor.io/api
-```
-
-- If you want to run the workflow on the Orkes Conductor Playground, set the Conductor Server variable as follows:
-
-```shell
-export CONDUCTOR_SERVER_URL=https://play.orkes.io/api
-```
-
-- Orkes Conductor requires authentication. [Obtain the key and secret from the Conductor server](https://orkes.io/content/how-to-videos/access-key-and-secret) and set the following environment variables.
-
-```shell
-export CONDUCTOR_AUTH_KEY=your_key
-export CONDUCTOR_AUTH_SECRET=your_key_secret
-```
-
-- If you need to use a proxy server, you can configure it using environment variables:
-
-```shell
-export CONDUCTOR_PROXY=http://proxy.company.com:8080
-export CONDUCTOR_PROXY_HEADERS='{"Proxy-Authorization": "Basic dXNlcm5hbWU6cGFzc3dvcmQ="}'
-```
-
-Run the application and view the execution status from Conductor's UI Console.
-
-> [!NOTE]
-> That's it - you just created and executed your first distributed Python app!
-
-## Proxy Configuration
-
-The Conductor Python SDK supports proxy configuration for both synchronous and asynchronous clients. This is useful when your application needs to route traffic through corporate firewalls, load balancers, or other network intermediaries.
-
-### Supported Proxy Types
-
-- **HTTP Proxy**: `http://proxy.example.com:8080`
-- **HTTPS Proxy**: `https://proxy.example.com:8443`
-- **SOCKS4 Proxy**: `socks4://proxy.example.com:1080`
-- **SOCKS5 Proxy**: `socks5://proxy.example.com:1080`
-- **Proxy with Authentication**: `http://username:password@proxy.example.com:8080`
-
-> [!NOTE]
-> For SOCKS proxy support, install the additional dependency: `pip install httpx[socks]`
-
-### Client Proxy Configuration
-
-```python
-from conductor.client.configuration.configuration import Configuration
-from conductor.shared.configuration.settings.authentication_settings import AuthenticationSettings
-
-# Basic HTTP proxy configuration
-config = Configuration(
-    server_api_url="https://api.orkes.io/api",
-    authentication_settings=AuthenticationSettings(
-        key_id="your_key_id",
-        key_secret="your_key_secret"
-    ),
-    proxy="http://proxy.company.com:8080"
-)
-
-# HTTPS proxy with authentication headers
-config = Configuration(
-    server_api_url="https://api.orkes.io/api",
-    authentication_settings=AuthenticationSettings(
-        key_id="your_key_id",
-        key_secret="your_key_secret"
-    ),
-    proxy="https://secure-proxy.company.com:8443",
-    proxy_headers={
-        "Proxy-Authorization": "Basic dXNlcm5hbWU6cGFzc3dvcmQ=",
-        "X-Proxy-Client": "conductor-python-sdk"
-    }
-)
-```
-
-### Environment Variable Configuration
-
-You can configure proxy settings using Conductor-specific environment variables:
-
-```shell
-# Basic proxy configuration
-export CONDUCTOR_PROXY=http://proxy.company.com:8080
-
-# Proxy with authentication headers (JSON format)
-export CONDUCTOR_PROXY_HEADERS='{"Proxy-Authorization": "Basic dXNlcm5hbWU6cGFzc3dvcmQ=", "X-Proxy-Client": "conductor-python-sdk"}'
-
-# Or single header value
-export CONDUCTOR_PROXY_HEADERS="Basic dXNlcm5hbWU6cGFzc3dvcmQ="
-```
-
-**Priority Order:**
-1. Explicit proxy parameters in Configuration constructor
-2. `CONDUCTOR_PROXY` and `CONDUCTOR_PROXY_HEADERS` environment variables
-
-**Example Usage with Environment Variables:**
-
-```python
-# Set environment variables
-import os
-os.environ['CONDUCTOR_PROXY'] = 'http://proxy.company.com:8080'
-os.environ['CONDUCTOR_PROXY_HEADERS'] = '{"Proxy-Authorization": "Basic dXNlcm5hbWU6cGFzc3dvcmQ="}'
-
-# Configuration will automatically use proxy from environment
-from conductor.client.configuration.configuration import Configuration
-config = Configuration(server_api_url="https://api.orkes.io/api")
-# Proxy is automatically configured from CONDUCTOR_PROXY environment variable
-```
-
-## SSL TLS Configuration
-
-The Conductor Python SDK supports comprehensive SSL/TLS configuration for both synchronous and asynchronous clients. This allows you to configure secure connections with custom certificates, client authentication, and various SSL verification options.
-
-### Synchronous Client SSL Configuration
-
-#### Basic SSL Configuration
-
-```python
-from conductor.client.configuration.configuration import Configuration
-from conductor.client.orkes_clients import OrkesClients
-
-# Basic SSL configuration with custom CA certificate
-config = Configuration(
-    base_url="https://play.orkes.io",
-    ssl_ca_cert="/path/to/ca-certificate.pem",
-)
-
-# Create clients with SSL configuration
-clients = OrkesClients(configuration=config)
-workflow_client = clients.get_workflow_client()
-```
-
-#### SSL with Certificate Data
-
-```python
-# SSL with custom CA certificate data (PEM string)
-config = Configuration(
-    base_url="https://play.orkes.io",
-    ca_cert_data="""-----BEGIN CERTIFICATE-----
-MIIDXTCCAkWgAwIBAgIJAKoK/Ovj8EUMA0GCSqGSIb3DQEBCwUAMEUxCzAJBgNV
-BAYTAkFVMRMwEQYDVQQIDApTb21lLVN0YXRlMSEwHwYDVQQKDBhJbnRlcm5ldCBX
-aWRnaXRzIFB0eSBMdGQwHhcNMTYwMjEyMTQ0NDQ2WhcNMjYwMjEwMTQ0NDQ2WjBF
------END CERTIFICATE-----""",
-)
-```
-
-#### SSL with Client Certificate Authentication
-
-```python
-# SSL with client certificate authentication
-config = Configuration(
-    base_url="https://play.orkes.io",
-    ssl_ca_cert="/path/to/ca-certificate.pem",
-    cert_file="/path/to/client-certificate.pem",
-    key_file="/path/to/client-key.pem",
-)
-```
-
-#### SSL with Disabled Verification (Not Recommended for Production)
-
-```python
-# SSL with completely disabled verification (NOT RECOMMENDED for production)
-config = Configuration(
-    base_url="https://play.orkes.io",
-)
-config.verify_ssl = False
-```
-
-#### Advanced SSL Configuration with httpx
-
-```python
-import httpx
-import ssl
-
-# Create custom SSL context
-ssl_context = ssl.create_default_context()
-ssl_context.load_verify_locations("/path/to/ca-certificate.pem")
-ssl_context.load_cert_chain(
-    certfile="/path/to/client-certificate.pem", 
-    keyfile="/path/to/client-key.pem"
-)
-
-# Create custom httpx client with SSL context
-custom_client = httpx.Client(
-    verify=ssl_context,
-    timeout=httpx.Timeout(120.0),
-    follow_redirects=True,
-    limits=httpx.Limits(max_keepalive_connections=20, max_connections=100),
-)
-
-config = Configuration(base_url="https://play.orkes.io")
-config.http_connection = custom_client
-```
-
-### Asynchronous Client SSL Configuration
-
-#### Basic Async SSL Configuration
-
-```python
-import asyncio
-from conductor.asyncio_client.configuration import Configuration
-from conductor.asyncio_client.adapters import ApiClient
-from conductor.asyncio_client.orkes.orkes_clients import OrkesClients
-
-# Basic SSL configuration with custom CA certificate
-config = Configuration(
-    server_url="https://play.orkes.io/api",
-    ssl_ca_cert="/path/to/ca-certificate.pem",
-)
-
-async def main():
-    async with ApiClient(config) as api_client:
-        orkes_clients = OrkesClients(api_client, config)
-        workflow_client = orkes_clients.get_workflow_client()
-        
-        # Use the client with SSL configuration
-        workflows = await workflow_client.search_workflows()
-        print(f"Found {len(workflows)} workflows")
-
-asyncio.run(main())
-```
-
-#### Async SSL with Certificate Data
-
-```python
-# SSL with custom CA certificate data (PEM string)
-config = Configuration(
-    server_url="https://play.orkes.io/api",
-    ca_cert_data="""-----BEGIN CERTIFICATE-----
-MIIDXTCCAkWgAwIBAgIJAKoK/Ovj8EUMA0GCSqGSIb3DQEBCwUAMEUxCzAJBgNV
-BAYTAkFVMRMwEQYDVQQIDApTb21lLVN0YXRlMSEwHwYDVQQKDBhJbnRlcm5ldCBX
-aWRnaXRzIFB0eSBMdGQwHhcNMTYwMjEyMTQ0NDQ2WhcNMjYwMjEwMTQ0NDQ2WjBF
------END CERTIFICATE-----""",
-)
-```
-
-#### Async SSL with Custom SSL Context
-
-```python
-import ssl
-
-# Create custom SSL context
-ssl_context = ssl.create_default_context()
-ssl_context.load_verify_locations("/path/to/ca-certificate.pem")
-ssl_context.load_cert_chain(
-    certfile="/path/to/client-certificate.pem", 
-    keyfile="/path/to/client-key.pem"
-)
-ssl_context.check_hostname = True
-ssl_context.verify_mode = ssl.CERT_REQUIRED
-
-# Use with async client
-config = Configuration(
-    server_url="https://play.orkes.io/api",
-    ssl_ca_cert="/path/to/ca-certificate.pem",
-)
-```
-
-### Environment Variable Configuration
-
-You can configure SSL settings using environment variables:
-
-```bash
-# Basic SSL configuration
-export CONDUCTOR_SERVER_URL="https://play.orkes.io/api"
-export CONDUCTOR_SSL_CA_CERT="/path/to/ca-certificate.pem"
-
-# Client certificate authentication
-export CONDUCTOR_CERT_FILE="/path/to/client-certificate.pem"
-export CONDUCTOR_KEY_FILE="/path/to/client-key.pem"
-```
-
-```python
-# Configuration will automatically pick up environment variables
-from conductor.client.configuration.configuration import Configuration
-
-config = Configuration()  # SSL settings loaded from environment
-```
-
-### Configuration Parameters
-
-| Parameter | Type | Description |
-|-----------|------|-------------|
-| `ssl_ca_cert` | str | Path to CA certificate file |
-| `ca_cert_data` | str/bytes | CA certificate data as PEM string or DER bytes |
-| `cert_file` | str | Path to client certificate file |
-| `key_file` | str | Path to client private key file |
-| `verify_ssl` | bool | Enable/disable SSL verification (default: True) |
-| `assert_hostname` | str | Custom hostname for SSL verification |
-
-### Example Files
-
-For complete working examples, see:
-- [Sync SSL Example](examples/sync_ssl_example.py) - Comprehensive sync client SSL configuration
-- [Async SSL Example](examples/async/async_ssl_example.py) - Comprehensive async client SSL configuration
-
-## Learn More about Conductor Python SDK
-
-There are three main ways you can use Conductor when building durable, resilient, distributed applications.
-
-1. Write service workers that implement business logic to accomplish a specific goal - such as initiating payment transfer, getting user information from the database, etc.
-2. Create Conductor workflows that implement application state - A typical workflow implements the saga pattern.
-3. Use Conductor SDK and APIs to manage workflows from your application.
-
-## Create and Run Conductor Workers
-
-## Writing Workers
-
-A Workflow task represents a unit of business logic that achieves a specific goal, such as checking inventory, initiating payment transfer, etc. A worker implements a task in the workflow.
-
-
-### Implementing Workers
-
-The workers can be implemented by writing a simple Python function and annotating the function with the `@worker_task`. Conductor workers are services (similar to microservices) that follow the [Single Responsibility Principle](https://en.wikipedia.org/wiki/Single_responsibility_principle).
-
-Workers can be hosted along with the workflow or run in a distributed environment where a single workflow uses workers deployed and running in different machines/VMs/containers. Whether to keep all the workers in the same application or run them as a distributed application is a design and architectural choice. Conductor is well suited for both kinds of scenarios.
-
-You can create or convert any existing Python function to a distributed worker by adding `@worker_task` annotation to it. Here is a simple worker that takes `name` as input and returns greetings:
-
-```python
-from conductor.client.worker.worker_task import worker_task
-
-@worker_task(task_definition_name='greetings')
-def greetings(name: str) -> str:
-    return f'Hello, {name}'
-```
-
-A worker can take inputs which are primitives - `str`, `int`, `float`, `bool` etc. or can be complex data classes.
-
-Here is an example worker that uses `dataclass` as part of the worker input.
-
-```python
-from conductor.client.worker.worker_task import worker_task
-from dataclasses import dataclass
-
-@dataclass
-class OrderInfo:
-    order_id: int
-    sku: str
-    quantity: int
-    sku_price: float
-
-    
-@worker_task(task_definition_name='process_order')
-def process_order(order_info: OrderInfo) -> str:
-    return f'order: {order_info.order_id}'
-
-=======
->>>>>>> 1c3fc299
 ```
 
 ### 3. Run the Application
