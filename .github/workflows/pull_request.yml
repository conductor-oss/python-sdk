--- conflicted
+++ resolved
@@ -68,13 +68,8 @@
             conductor-sdk-test:latest \
             /bin/sh -c "cd /package && COVERAGE_FILE=/package/${{ env.COVERAGE_DIR }}/.coverage.serdeser coverage run -m pytest tests/serdesertest -v"
 
-<<<<<<< HEAD
-      - name: Run asyncio client integration tests
-        id: asyncio_client_integration_tests
-=======
       - name: Run integration tests
         id: integration_tests
->>>>>>> 0c2959ae
         continue-on-error: true
         run: |
           docker run --rm \
@@ -83,11 +78,19 @@
             -e CONDUCTOR_SERVER_URL=${{ env.CONDUCTOR_SERVER_URL }} \
             -v ${{ github.workspace }}/${{ env.COVERAGE_DIR }}:/package/${{ env.COVERAGE_DIR }}:rw \
             conductor-sdk-test:latest \
-<<<<<<< HEAD
-            /bin/sh -c "cd /package && COVERAGE_FILE=/package/${{ env.COVERAGE_DIR }}/.coverage.asyncio_integration coverage run -m pytest -m v4 tests/integration/async -v"
-=======
             /bin/sh -c "cd /package && COVERAGE_FILE=/package/${{ env.COVERAGE_DIR }}/.coverage.integration coverage run -m pytest -m v4 tests/integration -v"
->>>>>>> 0c2959ae
+
+      - name: Run asyncio integration tests
+        id: integration_tests
+        continue-on-error: true
+        run: |
+          docker run --rm \
+            -e CONDUCTOR_AUTH_KEY=${{ env.CONDUCTOR_AUTH_KEY }} \
+            -e CONDUCTOR_AUTH_SECRET=${{ env.CONDUCTOR_AUTH_SECRET }} \
+            -e CONDUCTOR_SERVER_URL=${{ env.CONDUCTOR_SERVER_URL }} \
+            -v ${{ github.workspace }}/${{ env.COVERAGE_DIR }}:/package/${{ env.COVERAGE_DIR }}:rw \
+            conductor-sdk-test:latest \
+            /bin/sh -c "cd /package && COVERAGE_FILE=/package/${{ env.COVERAGE_DIR }}/.coverage.integration coverage run -m pytest -m v4 tests/integration -v"
 
       - name: Generate coverage report
         id: coverage_report
