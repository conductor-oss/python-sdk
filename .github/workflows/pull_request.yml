name: Continuous Integration

on: [pull_request, workflow_dispatch]

concurrency:
  group: ${{ github.workflow }}-${{ github.ref }}
  cancel-in-progress: true

jobs:
  unit-test:
    runs-on: ubuntu-latest
    env:
      COVERAGE_FILE: coverage.xml
      COVERAGE_DIR: .coverage-reports
      CONDUCTOR_AUTH_KEY: ${{ secrets.AUTH_KEY }}
      CONDUCTOR_AUTH_SECRET: ${{ secrets.AUTH_SECRET }}
      CONDUCTOR_SERVER_URL: ${{ vars.SERVER_URL }}
    steps:
      - name: Checkout code
        uses: actions/checkout@v4

      - name: Build test image
        run: |
          DOCKER_BUILDKIT=1 docker build . \
            --target python_test_base \
            -t conductor-sdk-test:latest

      - name: Prepare coverage directory
        run: |
          mkdir -p ${{ env.COVERAGE_DIR }}
          chmod 777 ${{ env.COVERAGE_DIR }}
          touch ${{ env.COVERAGE_FILE }}
          chmod 666 ${{ env.COVERAGE_FILE }}

      - name: Run unit tests
        id: unit_tests
        continue-on-error: true
        run: |
          docker run --rm \
            -e CONDUCTOR_AUTH_KEY=${{ env.CONDUCTOR_AUTH_KEY }} \
            -e CONDUCTOR_AUTH_SECRET=${{ env.CONDUCTOR_AUTH_SECRET }} \
            -e CONDUCTOR_SERVER_URL=${{ env.CONDUCTOR_SERVER_URL }} \
            -v ${{ github.workspace }}/${{ env.COVERAGE_DIR }}:/package/${{ env.COVERAGE_DIR }}:rw \
            conductor-sdk-test:latest \
            /bin/sh -c "cd /package && COVERAGE_FILE=/package/${{ env.COVERAGE_DIR }}/.coverage.unit coverage run -m pytest tests/unit -v"

      - name: Run backward compatibility tests
        id: bc_tests
        continue-on-error: true
        run: |
          docker run --rm \
            -e CONDUCTOR_AUTH_KEY=${{ env.CONDUCTOR_AUTH_KEY }} \
            -e CONDUCTOR_AUTH_SECRET=${{ env.CONDUCTOR_AUTH_SECRET }} \
            -e CONDUCTOR_SERVER_URL=${{ env.CONDUCTOR_SERVER_URL }} \
            -v ${{ github.workspace }}/${{ env.COVERAGE_DIR }}:/package/${{ env.COVERAGE_DIR }}:rw \
            conductor-sdk-test:latest \
            /bin/sh -c "cd /package && COVERAGE_FILE=/package/${{ env.COVERAGE_DIR }}/.coverage.bc coverage run -m pytest tests/backwardcompatibility -v"

      - name: Run serdeser tests
        id: serdeser_tests
        continue-on-error: true
        run: |
          docker run --rm \
            -e CONDUCTOR_AUTH_KEY=${{ env.CONDUCTOR_AUTH_KEY }} \
            -e CONDUCTOR_AUTH_SECRET=${{ env.CONDUCTOR_AUTH_SECRET }} \
            -e CONDUCTOR_SERVER_URL=${{ env.CONDUCTOR_SERVER_URL }} \
            -v ${{ github.workspace }}/${{ env.COVERAGE_DIR }}:/package/${{ env.COVERAGE_DIR }}:rw \
            conductor-sdk-test:latest \
            /bin/sh -c "cd /package && COVERAGE_FILE=/package/${{ env.COVERAGE_DIR }}/.coverage.serdeser coverage run -m pytest tests/serdesertest -v"

      - name: Run integration tests
        id: integration_tests
        continue-on-error: true
        run: |
          docker run --rm \
            -e CONDUCTOR_AUTH_KEY=${{ env.CONDUCTOR_AUTH_KEY }} \
            -e CONDUCTOR_AUTH_SECRET=${{ env.CONDUCTOR_AUTH_SECRET }} \
            -e CONDUCTOR_SERVER_URL=${{ env.CONDUCTOR_SERVER_URL }} \
            -v ${{ github.workspace }}/${{ env.COVERAGE_DIR }}:/package/${{ env.COVERAGE_DIR }}:rw \
            conductor-sdk-test:latest \
            /bin/sh -c "cd /package && COVERAGE_FILE=/package/${{ env.COVERAGE_DIR }}/.coverage.integration coverage run -m pytest -m v4 tests/integration -v"

<<<<<<< HEAD
=======
      - name: Run asyncio integration tests
        id: integration_tests
        continue-on-error: true
        run: |
          docker run --rm \
            -e CONDUCTOR_AUTH_KEY=${{ env.CONDUCTOR_AUTH_KEY }} \
            -e CONDUCTOR_AUTH_SECRET=${{ env.CONDUCTOR_AUTH_SECRET }} \
            -e CONDUCTOR_SERVER_URL=${{ env.CONDUCTOR_SERVER_URL }} \
            -v ${{ github.workspace }}/${{ env.COVERAGE_DIR }}:/package/${{ env.COVERAGE_DIR }}:rw \
            conductor-sdk-test:latest \
            /bin/sh -c "cd /package && COVERAGE_FILE=/package/${{ env.COVERAGE_DIR }}/.coverage.integration coverage run -m pytest -m v4 tests/integration -v"

>>>>>>> 7e444549
      - name: Generate coverage report
        id: coverage_report
        continue-on-error: true
        run: |
          docker run --rm \
            -v ${{ github.workspace }}/${{ env.COVERAGE_DIR }}:/package/${{ env.COVERAGE_DIR }}:rw \
            -v ${{ github.workspace }}/${{ env.COVERAGE_FILE }}:/package/${{ env.COVERAGE_FILE }}:rw \
            conductor-sdk-test:latest \
            /bin/sh -c "cd /package && coverage combine /package/${{ env.COVERAGE_DIR }}/.coverage.* && coverage report && coverage xml"

      - name: Verify coverage file
        id: verify_coverage
        if: always()
        continue-on-error: true
        run: |
          if [ ! -s "${{ env.COVERAGE_FILE }}" ]; then
            echo "Coverage file is empty or does not exist"
            ls -la ${{ env.COVERAGE_FILE }} ${{ env.COVERAGE_DIR }}
            exit 1
          fi
          echo "Coverage file exists and is not empty"

      - name: Upload coverage to Codecov
        if: always() && steps.verify_coverage.outcome == 'success'
        continue-on-error: true
        uses: codecov/codecov-action@v3
        with:
          token: ${{ secrets.CODECOV_TOKEN }}
          file: ${{ env.COVERAGE_FILE }}

      - name: Check test results
        if: steps.unit_tests.outcome == 'failure' || steps.bc_tests.outcome == 'failure' || steps.serdeser_tests.outcome == 'failure'
        run: exit 1<|MERGE_RESOLUTION|>--- conflicted
+++ resolved
@@ -80,8 +80,6 @@
             conductor-sdk-test:latest \
             /bin/sh -c "cd /package && COVERAGE_FILE=/package/${{ env.COVERAGE_DIR }}/.coverage.integration coverage run -m pytest -m v4 tests/integration -v"
 
-<<<<<<< HEAD
-=======
       - name: Run asyncio integration tests
         id: integration_tests
         continue-on-error: true
@@ -94,7 +92,6 @@
             conductor-sdk-test:latest \
             /bin/sh -c "cd /package && COVERAGE_FILE=/package/${{ env.COVERAGE_DIR }}/.coverage.integration coverage run -m pytest -m v4 tests/integration -v"
 
->>>>>>> 7e444549
       - name: Generate coverage report
         id: coverage_report
         continue-on-error: true
