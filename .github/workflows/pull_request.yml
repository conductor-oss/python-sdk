--- conflicted
+++ resolved
@@ -90,11 +90,7 @@
             -e CONDUCTOR_SERVER_URL=${{ env.CONDUCTOR_SERVER_URL }} \
             -v ${{ github.workspace }}/${{ env.COVERAGE_DIR }}:/package/${{ env.COVERAGE_DIR }}:rw \
             conductor-sdk-test:latest \
-<<<<<<< HEAD
-            /bin/sh -c "cd /package && COVERAGE_FILE=/package/${{ env.COVERAGE_DIR }}/.coverage.asyncio_integration_tests coverage run -m pytest -m v4 tests/integration/async -v"
-=======
             /bin/sh -c "cd /package && COVERAGE_FILE=/package/${{ env.COVERAGE_DIR }}/.coverage.asyncio_integration coverage run -m pytest -m v4 tests/integration/async -v"
->>>>>>> 8cca018b
 
       - name: Generate coverage report
         id: coverage_report
