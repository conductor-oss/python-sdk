--- conflicted
+++ resolved
@@ -4,10 +4,7 @@
 import json
 import logging
 import re
-<<<<<<< HEAD
-=======
 import time
->>>>>>> 4c56a17a
 from typing import Dict, Optional
 
 from conductor.asyncio_client.adapters.models import GenerateTokenRequest
@@ -48,13 +45,9 @@
         """
 
         try:
-<<<<<<< HEAD
-            logger.debug("HTTP request method: %s; url: %s; header_params: %s", method, url, header_params)
-=======
             logger.debug(
                 "HTTP request method: %s; url: %s; header_params: %s", method, url, header_params
             )
->>>>>>> 4c56a17a
             response_data = await self.rest_client.request(
                 method,
                 url,
@@ -63,11 +56,6 @@
                 post_params=post_params,
                 _request_timeout=_request_timeout,
             )
-<<<<<<< HEAD
-            if response_data.status == 401 and url != self.configuration.host + "/token":  # noqa: PLR2004 (Unauthorized status code)
-                    logger.warning("HTTP response from: %s; status code: 401 - obtaining new token", url)
-                    token = await self.refresh_authorization_token()
-=======
             if (
                 response_data.status == 401  # noqa: PLR2004 (Unauthorized status code)
                 and url != self.configuration.host + "/token"
@@ -91,7 +79,6 @@
                         token = await self.refresh_authorization_token()
                     else:
                         token = self.configuration._http_config.api_key["api_key"]
->>>>>>> 4c56a17a
                     header_params["X-Authorization"] = token
                     response_data = await self.rest_client.request(
                         method,
@@ -102,13 +89,9 @@
                         _request_timeout=_request_timeout,
                     )
         except ApiException as e:
-<<<<<<< HEAD
-            logger.error("HTTP request failed url: %s status: %s; reason: %s", url, e.status, e.reason)
-=======
             logger.error(
                 "HTTP request failed url: %s status: %s; reason: %s", url, e.status, e.reason
             )
->>>>>>> 4c56a17a
             raise e
 
         return response_data
@@ -131,19 +114,10 @@
         if (
             not response_type
             and isinstance(response_data.status, int)
-<<<<<<< HEAD
-            and 100 <= response_data.status <= 599
-        ):
-            # if not found, look for '1XX', '2XX', etc.
-            response_type = response_types_map.get(
-                str(response_data.status)[0] + "XX", None
-            )
-=======
             and 100 <= response_data.status <= 599  # noqa: PLR2004
         ):
             # if not found, look for '1XX', '2XX', etc.
             response_type = response_types_map.get(str(response_data.status)[0] + "XX", None)
->>>>>>> 4c56a17a
 
         # deserialize response data
         response_text = None
@@ -160,19 +134,10 @@
                     match = re.search(r"charset=([a-zA-Z\-\d]+)[\s;]?", content_type)
                 encoding = match.group(1) if match else "utf-8"
                 response_text = response_data.data.decode(encoding)
-<<<<<<< HEAD
-                return_data = self.deserialize(
-                    response_text, response_type, content_type
-                )
-        finally:
-            if not 200 <= response_data.status <= 299:
-                logger.error(f"Unexpected response status code: {response_data.status}")
-=======
                 return_data = self.deserialize(response_text, response_type, content_type)
         finally:
             if not 200 <= response_data.status <= 299:  #  noqa: PLR2004
                 logger.error("Unexpected response status code: %s", response_data.status)
->>>>>>> 4c56a17a
                 raise ApiException.from_response(
                     http_resp=response_data,
                     body=response_text,
@@ -189,14 +154,9 @@
     async def refresh_authorization_token(self):
         obtain_new_token_response = await self.obtain_new_token()
         token = obtain_new_token_response.get("token")
-<<<<<<< HEAD
-        self.configuration.api_key["api_key"] = token
-        logger.debug(f"New auth token been set")
-=======
         self.configuration._http_config.api_key["api_key"] = token
         self.configuration.token_update_time = time.time()
         logger.debug("New auth token been set")
->>>>>>> 4c56a17a
         return token
 
     async def obtain_new_token(self):
