import asyncio
import json
import logging
<<<<<<< HEAD
import time
=======
import re
from typing import Dict, Optional
>>>>>>> 7e444549

from conductor.asyncio_client.adapters.models import GenerateTokenRequest
from conductor.asyncio_client.configuration import Configuration
from conductor.asyncio_client.http import rest
from conductor.asyncio_client.http.api_client import ApiClient
from conductor.asyncio_client.http.api_response import ApiResponse
from conductor.asyncio_client.http.api_response import T as ApiResponseT
from conductor.asyncio_client.http.exceptions import ApiException

logger = logging.getLogger(Configuration.get_logging_formatted_name(__name__))


class ApiClientAdapter(ApiClient):
    def __init__(self, *args, **kwargs):
        self._token_lock = asyncio.Lock()
        super().__init__(*args, **kwargs)

    async def call_api(
        self,
        method,
        url,
        header_params=None,
        body=None,
        post_params=None,
        _request_timeout=None,
    ) -> rest.RESTResponse:
        """Makes the HTTP request (synchronous)
        :param method: Method to call.
        :param url: Path to method endpoint.
        :param header_params: Header parameters to be
            placed in the request header.
        :param body: Request body.
        :param post_params dict: Request post form parameters,
            for `application/x-www-form-urlencoded`, `multipart/form-data`.
        :param _request_timeout: timeout setting for this request.
        :return: RESTResponse
        """

        try:
            logger.debug("HTTP request method: %s; url: %s; header_params: %s", method, url, header_params)
            response_data = await self.rest_client.request(
                method,
                url,
                headers=header_params,
                body=body,
                post_params=post_params,
                _request_timeout=_request_timeout,
            )
<<<<<<< HEAD
            if (
                response_data.status == 401  # noqa: PLR2004 (Unauthorized status code)
                and url != self.configuration.host + "/token"
            ):
                async with self._token_lock:
                    # The lock is intentionally broad (covers the whole block including the token state)
                    # to avoid race conditions: without it, other coroutines could mis-evaluate
                    # token state during a context switch and trigger redundant refreshes
                    token_expired = (
                        self.configuration.token_update_time > 0
                        and time.time()
                        >= self.configuration.token_update_time
                        + self.configuration.auth_token_ttl_sec
                    )
                    invalid_token = not self.configuration._http_config.api_key.get(
                        "api_key"
                    )

                    if invalid_token or token_expired:
                        token = await self.refresh_authorization_token()
                    else:
                        token = self.configuration._http_config.api_key["api_key"]
=======
            if response_data.status == 401 and url != self.configuration.host + "/token":  # noqa: PLR2004 (Unauthorized status code)
                    logger.warning("HTTP response from: %s; status code: 401 - obtaining new token", url)
                    token = await self.refresh_authorization_token()
>>>>>>> 7e444549
                    header_params["X-Authorization"] = token
                    response_data = await self.rest_client.request(
                        method,
                        url,
                        headers=header_params,
                        body=body,
                        post_params=post_params,
                        _request_timeout=_request_timeout,
                    )
        except ApiException as e:
            logger.error("HTTP request failed url: %s status: %s; reason: %s", url, e.status, e.reason)
            raise e

        return response_data

    def response_deserialize(
        self,
        response_data: rest.RESTResponse,
        response_types_map: Optional[Dict[str, ApiResponseT]] = None,
    ) -> ApiResponse[ApiResponseT]:
        """Deserializes response into an object.
        :param response_data: RESTResponse object to be deserialized.
        :param response_types_map: dict of response types.
        :return: ApiResponse
        """

        msg = "RESTResponse.read() must be called before passing it to response_deserialize()"
        assert response_data.data is not None, msg

        response_type = response_types_map.get(str(response_data.status), None)
        if (
            not response_type
            and isinstance(response_data.status, int)
            and 100 <= response_data.status <= 599
        ):
            # if not found, look for '1XX', '2XX', etc.
            response_type = response_types_map.get(
                str(response_data.status)[0] + "XX", None
            )

        # deserialize response data
        response_text = None
        return_data = None
        try:
            if response_type == "bytearray":
                return_data = response_data.data
            elif response_type == "file":
                return_data = self.__deserialize_file(response_data)
            elif response_type is not None:
                match = None
                content_type = response_data.getheader("content-type")
                if content_type is not None:
                    match = re.search(r"charset=([a-zA-Z\-\d]+)[\s;]?", content_type)
                encoding = match.group(1) if match else "utf-8"
                response_text = response_data.data.decode(encoding)
                return_data = self.deserialize(
                    response_text, response_type, content_type
                )
        finally:
            if not 200 <= response_data.status <= 299:
                logger.error(f"Unexpected response status code: {response_data.status}")
                raise ApiException.from_response(
                    http_resp=response_data,
                    body=response_text,
                    data=return_data,
                )

        return ApiResponse(
            status_code=response_data.status,
            data=return_data,
            headers=response_data.getheaders(),
            raw_data=response_data.data,
        )

    async def refresh_authorization_token(self):
        obtain_new_token_response = await self.obtain_new_token()
        token = obtain_new_token_response.get("token")
<<<<<<< HEAD
        self.configuration._http_config.api_key["api_key"] = token
        self.configuration.token_update_time = time.time()
=======
        self.configuration.api_key["api_key"] = token
        logger.debug(f"New auth token been set")
>>>>>>> 7e444549
        return token

    async def obtain_new_token(self):
        body = GenerateTokenRequest(
            key_id=self.configuration.auth_key,
            key_secret=self.configuration.auth_secret,
        )
        _param = self.param_serialize(
            method="POST",
            resource_path="/token",
            body=body.to_dict(),
        )
        response = await self.call_api(
            *_param,
        )
        await response.read()
        return json.loads(response.data)

    @classmethod
    def get_default(cls):
        """Return new instance of ApiClient.
        This method returns newly created, based on default constructor,
        object of ApiClient class or returns a copy of default
        ApiClient.
        :return: The ApiClient object.
        """
        if cls._default is None:
            cls._default = ApiClientAdapter()
        return cls._default<|MERGE_RESOLUTION|>--- conflicted
+++ resolved
@@ -1,12 +1,9 @@
 import asyncio
 import json
 import logging
-<<<<<<< HEAD
+import re
 import time
-=======
-import re
 from typing import Dict, Optional
->>>>>>> 7e444549
 
 from conductor.asyncio_client.adapters.models import GenerateTokenRequest
 from conductor.asyncio_client.configuration import Configuration
@@ -55,11 +52,11 @@
                 post_params=post_params,
                 _request_timeout=_request_timeout,
             )
-<<<<<<< HEAD
             if (
                 response_data.status == 401  # noqa: PLR2004 (Unauthorized status code)
                 and url != self.configuration.host + "/token"
             ):
+                logger.warning("HTTP response from: %s; status code: 401 - obtaining new token", url)
                 async with self._token_lock:
                     # The lock is intentionally broad (covers the whole block including the token state)
                     # to avoid race conditions: without it, other coroutines could mis-evaluate
@@ -78,11 +75,6 @@
                         token = await self.refresh_authorization_token()
                     else:
                         token = self.configuration._http_config.api_key["api_key"]
-=======
-            if response_data.status == 401 and url != self.configuration.host + "/token":  # noqa: PLR2004 (Unauthorized status code)
-                    logger.warning("HTTP response from: %s; status code: 401 - obtaining new token", url)
-                    token = await self.refresh_authorization_token()
->>>>>>> 7e444549
                     header_params["X-Authorization"] = token
                     response_data = await self.rest_client.request(
                         method,
@@ -160,13 +152,9 @@
     async def refresh_authorization_token(self):
         obtain_new_token_response = await self.obtain_new_token()
         token = obtain_new_token_response.get("token")
-<<<<<<< HEAD
         self.configuration._http_config.api_key["api_key"] = token
         self.configuration.token_update_time = time.time()
-=======
-        self.configuration.api_key["api_key"] = token
         logger.debug(f"New auth token been set")
->>>>>>> 7e444549
         return token
 
     async def obtain_new_token(self):
