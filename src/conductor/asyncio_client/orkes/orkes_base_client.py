import logging
import warnings
from deprecated import deprecated
from typing_extensions import deprecated as typing_deprecated

from conductor.asyncio_client.adapters import ApiClient
from conductor.asyncio_client.adapters.api.application_resource_api import (
    ApplicationResourceApiAdapter,
)
from conductor.asyncio_client.adapters.api.authorization_resource_api import (
    AuthorizationResourceApiAdapter,
)
from conductor.asyncio_client.adapters.api.group_resource_api import GroupResourceApiAdapter
from conductor.asyncio_client.adapters.api.integration_resource_api import (
    IntegrationResourceApiAdapter,
)
from conductor.asyncio_client.adapters.api.metadata_resource_api import MetadataResourceApiAdapter
from conductor.asyncio_client.adapters.api.prompt_resource_api import PromptResourceApiAdapter
from conductor.asyncio_client.adapters.api.scheduler_resource_api import SchedulerResourceApiAdapter
from conductor.asyncio_client.adapters.api.schema_resource_api import SchemaResourceApiAdapter
from conductor.asyncio_client.adapters.api.secret_resource_api import SecretResourceApiAdapter
from conductor.asyncio_client.adapters.api.tags_api import TagsApiAdapter
from conductor.asyncio_client.adapters.api.task_resource_api import TaskResourceApiAdapter
from conductor.asyncio_client.adapters.api.user_resource_api import UserResourceApiAdapter
from conductor.asyncio_client.adapters.api.workflow_resource_api import WorkflowResourceApiAdapter
from conductor.asyncio_client.adapters.api.event_resource_api import EventResourceApiAdapter
from conductor.asyncio_client.adapters.api.event_execution_resource_api import (
    EventExecutionResourceApiAdapter,
)
from conductor.asyncio_client.configuration.configuration import Configuration


class OrkesBaseClient:
    """
    Base client class for all Orkes Conductor clients.

    This class provides common functionality and API client initialization
    for all Orkes clients, including environment variable support and
    worker properties configuration.
    """

    def __init__(self, configuration: Configuration, api_client: ApiClient):
        """
        Initialize the base client with configuration.

        Parameters:
        -----------
        configuration : Configuration
            Configuration adapter with environment variable support
        """
        # Access the underlying HTTP configuration for API client initialization
        self.api_client = api_client
        self.configuration = configuration

        self.logger = logging.getLogger(__name__)

        # Initialize all API clients
<<<<<<< HEAD
        self._metadata_api = MetadataResourceApiAdapter(self.api_client)
        self.__task_api = TaskResourceApiAdapter(self.api_client)
        self.__workflow_api = WorkflowResourceApiAdapter(self.api_client)
        self.__application_api = ApplicationResourceApiAdapter(self.api_client)
        self.__secret_api = SecretResourceApiAdapter(self.api_client)
        self.__user_api = UserResourceApiAdapter(self.api_client)
        self.__group_api = GroupResourceApiAdapter(self.api_client)
        self.__authorization_api = AuthorizationResourceApiAdapter(self.api_client)
        self.__scheduler_api = SchedulerResourceApiAdapter(self.api_client)
        self.__tags_api = TagsApiAdapter(self.api_client)
        self.__integration_api = IntegrationResourceApiAdapter(self.api_client)
        self.__prompt_api = PromptResourceApiAdapter(self.api_client)
        self.__schema_api = SchemaResourceApiAdapter(self.api_client)

    @property
    @typing_deprecated(
        "metadata_api is deprecated; use OrkesMetadataClient instead. "
        "This attribute will be removed in a future version."
    )
    @deprecated(
        "metadata_api is deprecated; use OrkesMetadataClient instead. "
        "This attribute will be removed in a future version."
    )
    def metadata_api(self) -> MetadataResourceApiAdapter:
        """
        Deprecated: attribute-style access maintained for backward compatibility.
        Prefer using `OrkesMetadataClient` methods instead.
        """
        warnings.warn(
            "'metadata_api' is deprecated and will be removed in a future release. "
            "Use `OrkesMetadataClient` instead.",
            DeprecationWarning,
            stacklevel=2,
        )
        return self._metadata_api

    @property
    @typing_deprecated(
        "task_api is deprecated; use OrkesTaskClient instead. "
        "This attribute will be removed in a future version."
    )
    @deprecated(
        "task_api is deprecated; use OrkesTaskClient instead. "
        "This attribute will be removed in a future version."
    )
    def task_api(self) -> TaskResourceApiAdapter:
        """
        Deprecated: attribute-style access maintained for backward compatibility.
        Prefer using `OrkesTaskClient` methods instead.
        """
        warnings.warn(
            "'task_api' is deprecated and will be removed in a future release. "
            "Use `OrkesTaskClient` instead.",
            DeprecationWarning,
            stacklevel=2,
        )
        return self.__task_api

    @property
    @typing_deprecated(
        "workflow_api is deprecated; use OrkesWorkflowClient instead. "
        "This attribute will be removed in a future version."
    )
    @deprecated(
        "workflow_api is deprecated; use OrkesWorkflowClient instead. "
        "This attribute will be removed in a future version."
    )
    def workflow_api(self) -> WorkflowResourceApiAdapter:
        """
        Deprecated: attribute-style access maintained for backward compatibility.
        Prefer using `OrkesWorkflowClient` methods instead.
        """
        warnings.warn(
            "'workflow_api' is deprecated and will be removed in a future release. "
            "Use `OrkesWorkflowClient` instead.",
            DeprecationWarning,
            stacklevel=2,
        )
        return self.__workflow_api

    @property
    @typing_deprecated(
        "application_api is deprecated; use OrkesAuthorizationClient instead. "
        "This attribute will be removed in a future version."
    )
    @deprecated(
        "application_api is deprecated; use OrkesAuthorizationClient instead. "
        "This attribute will be removed in a future version."
    )
    def application_api(self) -> ApplicationResourceApiAdapter:
        """
        Deprecated: attribute-style access maintained for backward compatibility.
        Prefer using `OrkesAuthorizationClient` methods instead.
        """
        warnings.warn(
            "'application_api' is deprecated and will be removed in a future release. "
            "Use `OrkesAuthorizationClient` instead.",
            DeprecationWarning,
            stacklevel=2,
        )
        return self.__application_api

    @property
    @typing_deprecated(
        "secret_api is deprecated; use OrkesSecretClient instead. "
        "This attribute will be removed in a future version."
    )
    @deprecated(
        "secret_api is deprecated; use OrkesSecretClient instead. "
        "This attribute will be removed in a future version."
    )
    def secret_api(self) -> SecretResourceApiAdapter:
        """
        Deprecated: attribute-style access maintained for backward compatibility.
        Prefer using `OrkesSecretClient` methods instead.
        """
        warnings.warn(
            "'secret_api' is deprecated and will be removed in a future release. "
            "Use `OrkesSecretClient` instead.",
            DeprecationWarning,
            stacklevel=2,
        )
        return self.__secret_api

    @property
    @typing_deprecated(
        "user_api is deprecated; use OrkesAuthorizationClient instead. "
        "This attribute will be removed in a future version."
    )
    @deprecated(
        "user_api is deprecated; use OrkesAuthorizationClient instead. "
        "This attribute will be removed in a future version."
    )
    def user_api(self) -> UserResourceApiAdapter:
        """
        Deprecated: attribute-style access maintained for backward compatibility.
        Prefer using `OrkesAuthorizationClient` methods instead.
        """
        warnings.warn(
            "'user_api' is deprecated and will be removed in a future release. "
            "Use `OrkesAuthorizationClient` instead.",
            DeprecationWarning,
            stacklevel=2,
        )
        return self.__user_api

    @property
    @typing_deprecated(
        "group_api is deprecated; use OrkesAuthorizationClient instead. "
        "This attribute will be removed in a future version."
    )
    @deprecated(
        "group_api is deprecated; use OrkesAuthorizationClient instead. "
        "This attribute will be removed in a future version."
    )
    def group_api(self) -> GroupResourceApiAdapter:
        """
        Deprecated: attribute-style access maintained for backward compatibility.
        Prefer using `OrkesAuthorizationClient` methods instead.
        """
        warnings.warn(
            "'group_api' is deprecated and will be removed in a future release. "
            "Use `OrkesAuthorizationClient` instead.",
            DeprecationWarning,
            stacklevel=2,
        )
        return self.__group_api

    @property
    @typing_deprecated(
        "authorization_api is deprecated; use OrkesAuthorizationClient instead. "
        "This attribute will be removed in a future version."
    )
    @deprecated(
        "authorization_api is deprecated; use OrkesAuthorizationClient instead. "
        "This attribute will be removed in a future version."
    )
    def authorization_api(self) -> AuthorizationResourceApiAdapter:
        """
        Deprecated: attribute-style access maintained for backward compatibility.
        Prefer using `OrkesAuthorizationClient` methods instead.
        """
        warnings.warn(
            "'authorization_api' is deprecated and will be removed in a future release. "
            "Use `OrkesAuthorizationClient` instead.",
            DeprecationWarning,
            stacklevel=2,
        )
        return self.__authorization_api

    @property
    @typing_deprecated(
        "scheduler_api is deprecated; use OrkesSchedulerClient instead. "
        "This attribute will be removed in a future version."
    )
    @deprecated(
        "scheduler_api is deprecated; use OrkesSchedulerClient instead. "
        "This attribute will be removed in a future version."
    )
    def scheduler_api(self) -> SchedulerResourceApiAdapter:
        """
        Deprecated: attribute-style access maintained for backward compatibility.
        Prefer using `OrkesSchedulerClient` methods instead.
        """
        warnings.warn(
            "'scheduler_api' is deprecated and will be removed in a future release. "
            "Use `OrkesSchedulerClient` instead.",
            DeprecationWarning,
            stacklevel=2,
        )
        return self.__scheduler_api

    @property
    @typing_deprecated(
        "tags_api is deprecated; use OrkesTagsClient instead. "
        "This attribute will be removed in a future version."
    )
    @deprecated(
        "tags_api is deprecated; use OrkesTagsClient instead. "
        "This attribute will be removed in a future version."
    )
    def tags_api(self) -> TagsApiAdapter:
        """
        Deprecated: attribute-style access maintained for backward compatibility.
        Prefer using `OrkesTagsClient` methods instead.
        """
        warnings.warn(
            "'tags_api' is deprecated and will be removed in a future release. "
            "Use `OrkesTagsClient` instead.",
            DeprecationWarning,
            stacklevel=2,
        )
        return self.__tags_api

    @property
    @typing_deprecated(
        "integration_api is deprecated; use OrkesIntegrationClient instead. "
        "This attribute will be removed in a future version."
    )
    @deprecated(
        "integration_api is deprecated; use OrkesIntegrationClient instead. "
        "This attribute will be removed in a future version."
    )
    def integration_api(self) -> IntegrationResourceApiAdapter:
        """
        Deprecated: attribute-style access maintained for backward compatibility.
        Prefer using `OrkesIntegrationClient` methods instead.
        """
        warnings.warn(
            "'integration_api' is deprecated and will be removed in a future release. "
            "Use `OrkesIntegrationClient` instead.",
            DeprecationWarning,
            stacklevel=2,
        )
        return self.__integration_api

    @property
    @typing_deprecated(
        "prompt_api is deprecated; use OrkesPromptClient instead. "
        "This attribute will be removed in a future version."
    )
    @deprecated(
        "prompt_api is deprecated; use OrkesPromptClient instead. "
        "This attribute will be removed in a future version."
    )
    def prompt_api(self) -> PromptResourceApiAdapter:
        """
        Deprecated: attribute-style access maintained for backward compatibility.
        Prefer using `OrkesPromptClient` methods instead.
        """
        warnings.warn(
            "'prompt_api' is deprecated and will be removed in a future release. "
            "Use `OrkesPromptClient` instead.",
            DeprecationWarning,
            stacklevel=2,
        )
        return self.__prompt_api

    @property
    @typing_deprecated(
        "schema_api is deprecated; use OrkesSchemaClient instead. "
        "This attribute will be removed in a future version."
    )
    @deprecated(
        "schema_api is deprecated; use OrkesSchemaClient instead. "
        "This attribute will be removed in a future version."
    )
    def schema_api(self) -> SchemaResourceApiAdapter:
        """
        Deprecated: attribute-style access maintained for backward compatibility.
        Prefer using `OrkesSchemaClient` methods instead.
        """
        warnings.warn(
            "'schema_api' is deprecated and will be removed in a future release. "
            "Use `OrkesSchemaClient` instead.",
            DeprecationWarning,
            stacklevel=2,
        )
        return self.__schema_api
=======
        self.metadata_api = MetadataResourceApiAdapter(self.api_client)
        self.task_api = TaskResourceApiAdapter(self.api_client)
        self.workflow_api = WorkflowResourceApiAdapter(self.api_client)
        self.application_api = ApplicationResourceApiAdapter(self.api_client)
        self.secret_api = SecretResourceApiAdapter(self.api_client)
        self.user_api = UserResourceApiAdapter(self.api_client)
        self.group_api = GroupResourceApiAdapter(self.api_client)
        self.authorization_api = AuthorizationResourceApiAdapter(self.api_client)
        self.scheduler_api = SchedulerResourceApiAdapter(self.api_client)
        self.tags_api = TagsApiAdapter(self.api_client)
        self.integration_api = IntegrationResourceApiAdapter(self.api_client)
        self.prompt_api = PromptResourceApiAdapter(self.api_client)
        self.schema_api = SchemaResourceApiAdapter(self.api_client)
        self.event_api = EventResourceApiAdapter(self.api_client)
        self.event_execution_api = EventExecutionResourceApiAdapter(self.api_client)
>>>>>>> 4999b2a2
<|MERGE_RESOLUTION|>--- conflicted
+++ resolved
@@ -55,7 +55,6 @@
         self.logger = logging.getLogger(__name__)
 
         # Initialize all API clients
-<<<<<<< HEAD
         self._metadata_api = MetadataResourceApiAdapter(self.api_client)
         self.__task_api = TaskResourceApiAdapter(self.api_client)
         self.__workflow_api = WorkflowResourceApiAdapter(self.api_client)
@@ -354,21 +353,4 @@
             DeprecationWarning,
             stacklevel=2,
         )
-        return self.__schema_api
-=======
-        self.metadata_api = MetadataResourceApiAdapter(self.api_client)
-        self.task_api = TaskResourceApiAdapter(self.api_client)
-        self.workflow_api = WorkflowResourceApiAdapter(self.api_client)
-        self.application_api = ApplicationResourceApiAdapter(self.api_client)
-        self.secret_api = SecretResourceApiAdapter(self.api_client)
-        self.user_api = UserResourceApiAdapter(self.api_client)
-        self.group_api = GroupResourceApiAdapter(self.api_client)
-        self.authorization_api = AuthorizationResourceApiAdapter(self.api_client)
-        self.scheduler_api = SchedulerResourceApiAdapter(self.api_client)
-        self.tags_api = TagsApiAdapter(self.api_client)
-        self.integration_api = IntegrationResourceApiAdapter(self.api_client)
-        self.prompt_api = PromptResourceApiAdapter(self.api_client)
-        self.schema_api = SchemaResourceApiAdapter(self.api_client)
-        self.event_api = EventResourceApiAdapter(self.api_client)
-        self.event_execution_api = EventExecutionResourceApiAdapter(self.api_client)
->>>>>>> 4999b2a2
+        return self.__schema_api