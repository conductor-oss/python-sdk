--- conflicted
+++ resolved
@@ -249,24 +249,17 @@
                 self.worker.poll_interval = float(polling_interval)
             except Exception as e:
                 logger.error(
-<<<<<<< HEAD
-                    "Error converting polling_interval to float value: %s",
-=======
                     "Error converting polling_interval to float value: %s, exception: %s",
->>>>>>> b05e395d
                     polling_interval,
                     e,
                 )
                 self.worker.poll_interval = (
                     self.worker.get_polling_interval_in_seconds()
                 )
-<<<<<<< HEAD
         else:
             logger.error(
                 "Exception in reading polling_interval from environment variable",
             )
-=======
->>>>>>> b05e395d
 
     def __get_property_value_from_env(self, prop, task_type):
         """
