from __future__ import annotations

import json
import logging
import os
from typing import Any, Dict, Optional, Union

from conductor.asyncio_client.http.configuration import (
    Configuration as HttpConfiguration,
)


class Configuration:
    """
    Configuration adapter for Orkes Conductor Asyncio Client with environment variable support.

    This adapter wraps the generated HttpConfiguration class and provides:
    - Environment variable support for standard Conductor settings
    - Worker properties configuration (pollInterval, domain, etc.)
    - Backward compatibility with existing code

    Supported Environment Variables:
    --------------------------------
    CONDUCTOR_SERVER_URL: Server URL (e.g., http://localhost:8080/api)
    CONDUCTOR_AUTH_KEY: Authentication key ID
    CONDUCTOR_AUTH_SECRET: Authentication key secret

    Worker Properties (via environment variables):
    ----------------------------------------------
    CONDUCTOR_WORKER_DOMAIN: Default worker domain
    CONDUCTOR_WORKER_POLL_INTERVAL: Polling interval in milliseconds (default: 100)
    CONDUCTOR_WORKER_POLL_INTERVAL_SECONDS: Polling interval in seconds (default: 0)
    CONDUCTOR_WORKER_<TASK_TYPE>_POLLING_INTERVAL: Task-specific polling interval
    CONDUCTOR_WORKER_<TASK_TYPE>_DOMAIN: Task-specific domain

    Authentication Retry Policy (401 Handling):
    -------------------------------------------
    CONDUCTOR_AUTH_401_MAX_ATTEMPTS: Maximum retry attempts per endpoint (default: 6)
    CONDUCTOR_AUTH_401_BASE_DELAY_MS: Base delay in milliseconds (default: 1000.0)
    CONDUCTOR_AUTH_401_MAX_DELAY_MS: Maximum delay cap in milliseconds (default: 60000.0)
    CONDUCTOR_AUTH_401_JITTER_PERCENT: Random jitter percentage 0.0-1.0 (default: 0.2)
    CONDUCTOR_AUTH_401_STOP_BEHAVIOR: Behavior after max attempts: 'stop_worker' or 'continue' (default: 'stop_worker')

    
    Example:
    --------
    ```python
    # Using environment variables
    os.environ['CONDUCTOR_SERVER_URL'] = 'http://localhost:8080/api'
    os.environ['CONDUCTOR_AUTH_KEY'] = 'your_key'
    os.environ['CONDUCTOR_AUTH_SECRET'] = 'your_secret'

    config = Configuration()

    # Or with explicit parameters
    config = Configuration(
        server_url='http://localhost:8080/api',
        auth_key='your_key',
        auth_secret='your_secret'
    )
    ```
    """

    def __init__(
        self,
        server_url: Optional[str] = None,
        auth_key: Optional[str] = None,
        auth_secret: Optional[str] = None,
        debug: bool = False,
        auth_token_ttl_min: int = 45,
        # Worker properties
        polling_interval: Optional[int] = None,
        domain: Optional[str] = None,
        polling_interval_seconds: Optional[int] = None,
        # HTTP Configuration parameters
        api_key: Optional[Dict[str, str]] = None,
        api_key_prefix: Optional[Dict[str, str]] = None,
        username: Optional[str] = None,
        password: Optional[str] = None,
        access_token: Optional[str] = None,
        server_index: Optional[int] = None,
        server_variables: Optional[Dict[str, str]] = None,
        server_operation_index: Optional[Dict[int, int]] = None,
        server_operation_variables: Optional[Dict[int, Dict[str, str]]] = None,
        ignore_operation_servers: bool = False,
        ssl_ca_cert: Optional[str] = None,
        retries: Optional[int] = None,
        ca_cert_data: Optional[Union[str, bytes]] = None,
<<<<<<< HEAD
        proxy: Optional[str] = None,
        proxy_headers: Optional[Dict[str, str]] = None,
=======
        cert_file: Optional[str] = None,
        key_file: Optional[str] = None,
        verify_ssl: Optional[bool] = None,
        proxy: Optional[str] = None,
        proxy_headers: Optional[Dict[str, str]] = None,
        # 401-specific configuration
        auth_401_max_attempts: Optional[int] = None,
        auth_401_base_delay_ms: Optional[float] = None,
        auth_401_max_delay_ms: Optional[float] = None,
        auth_401_jitter_percent: Optional[float] = None,
        auth_401_stop_behavior: Optional[str] = None,
>>>>>>> 1c3fc299
        **kwargs: Any,
    ):
        """
        Initialize Configuration with environment variable support.

        Parameters:
        -----------
        server_url : str, optional
            Conductor server URL. If not provided, reads from CONDUCTOR_SERVER_URL env var.
        auth_key : str, optional
            Authentication key ID. If not provided, reads from CONDUCTOR_AUTH_KEY env var.
        auth_secret : str, optional
            Authentication key secret. If not provided, reads from CONDUCTOR_AUTH_SECRET env var.
        debug : bool, optional
            Enable debug logging. Default is False.
        polling_interval : int, optional
            Polling interval in milliseconds. If not provided, reads from CONDUCTOR_WORKER_POLL_INTERVAL env var.
        domain : str, optional
            Worker domain. If not provided, reads from CONDUCTOR_WORKER_DOMAIN env var.
        polling_interval_seconds : int, optional
            Polling interval in seconds. If not provided, reads from CONDUCTOR_WORKER_POLL_INTERVAL_SECONDS env var.
        **kwargs : Any
            Additional parameters passed to HttpConfiguration.

        Environment Variables:
        ---------------------
        CONDUCTOR_SERVER_URL: Server URL (e.g., http://localhost:8080/api)
        CONDUCTOR_AUTH_KEY: Authentication key ID
        CONDUCTOR_AUTH_SECRET: Authentication key secret
        CONDUCTOR_PROXY: Proxy URL for HTTP requests
        CONDUCTOR_PROXY_HEADERS: Proxy headers as JSON string or single header value
        """

        # Resolve server URL from parameter or environment variable
        if server_url is not None:
            self.server_url = server_url
        else:
            self.server_url = os.getenv("CONDUCTOR_SERVER_URL")

        if self.server_url is None or self.server_url == "":
            self.server_url = "http://localhost:8080/api"

        # Resolve authentication from parameters or environment variables
        if auth_key is not None:
            self.auth_key = auth_key
        else:
            self.auth_key = os.getenv("CONDUCTOR_AUTH_KEY")

        if auth_secret is not None:
            self.auth_secret = auth_secret
        else:
            self.auth_secret = os.getenv("CONDUCTOR_AUTH_SECRET")

        # Additional worker properties with environment variable fallback
        self.polling_interval = polling_interval or self._get_env_int(
            "CONDUCTOR_WORKER_POLL_INTERVAL", 100
        )
        self.domain = domain or os.getenv("CONDUCTOR_WORKER_DOMAIN", "default_domain")
        self.polling_interval_seconds = polling_interval_seconds or self._get_env_int(
            "CONDUCTOR_WORKER_POLL_INTERVAL_SECONDS", 0
        )

        # Store additional worker properties
        self._worker_properties: Dict[str, Dict[str, Any]] = {}

        # Setup API key authentication if auth credentials are provided
        if api_key is None:
            api_key = {}

        self.__ui_host = os.getenv("CONDUCTOR_UI_SERVER_URL")
        if self.__ui_host is None:
            self.__ui_host = self.server_url.replace("/api", "")

        # Proxy configuration - can be set via parameter or environment variable
        self.proxy = proxy or os.getenv("CONDUCTOR_PROXY")
        # Proxy headers - can be set via parameter or environment variable
        self.proxy_headers = proxy_headers
        if not self.proxy_headers and os.getenv("CONDUCTOR_PROXY_HEADERS"):
            try:
                self.proxy_headers = json.loads(os.getenv("CONDUCTOR_PROXY_HEADERS"))
            except (json.JSONDecodeError, TypeError):
                # If JSON parsing fails, treat as a single header value
                self.proxy_headers = {
                    "Authorization": os.getenv("CONDUCTOR_PROXY_HEADERS")
                }

        self.logger_format = "%(asctime)s %(name)-12s %(levelname)-8s %(message)s"

        # Create the underlying HTTP configuration
<<<<<<< HEAD
        self._http_config = HttpConfiguration(
            host=self.server_url,
            api_key=api_key,
            api_key_prefix=api_key_prefix,
            username=username,
            password=password,
            access_token=access_token,
            server_index=server_index,
            server_variables=server_variables,
            server_operation_index=server_operation_index,
            server_operation_variables=server_operation_variables,
            ignore_operation_servers=ignore_operation_servers,
            ssl_ca_cert=ssl_ca_cert or os.getenv("CONDUCTOR_SSL_CA_CERT"),
            retries=retries,
            ca_cert_data=ca_cert_data or os.getenv("CONDUCTOR_SSL_CA_CERT_DATA"),
            debug=debug,
            **kwargs,
        )
=======
        http_config_kwargs = {
            "host": self.server_url,
            "api_key": api_key,
            "api_key_prefix": api_key_prefix,
            "username": username,
            "password": password,
            "access_token": access_token,
            "server_index": server_index,
            "server_variables": server_variables,
            "server_operation_index": server_operation_index,
            "server_operation_variables": server_operation_variables,
            "ignore_operation_servers": ignore_operation_servers,
            "ssl_ca_cert": ssl_ca_cert or os.getenv("CONDUCTOR_SSL_CA_CERT"),
            "retries": retries,
            "ca_cert_data": ca_cert_data or os.getenv("CONDUCTOR_SSL_CA_CERT_DATA"),
            "debug": debug,
        }
        
        # Add SSL parameters if they exist in HttpConfiguration
        if cert_file or os.getenv("CONDUCTOR_CERT_FILE"):
            http_config_kwargs["cert_file"] = cert_file or os.getenv("CONDUCTOR_CERT_FILE")
        if key_file or os.getenv("CONDUCTOR_KEY_FILE"):
            http_config_kwargs["key_file"] = key_file or os.getenv("CONDUCTOR_KEY_FILE")
        if verify_ssl is not None:
            http_config_kwargs["verify_ssl"] = verify_ssl
        elif os.getenv("CONDUCTOR_VERIFY_SSL"):
            http_config_kwargs["verify_ssl"] = self._get_env_bool("CONDUCTOR_VERIFY_SSL", True)
        
        http_config_kwargs.update(kwargs)
        self._http_config = HttpConfiguration(**http_config_kwargs)

        # Set proxy configuration on the HTTP config
        if self.proxy:
            self._http_config.proxy = self.proxy
        if self.proxy_headers:
            self._http_config.proxy_headers = self.proxy_headers

        # Set proxy configuration on the HTTP config
        if self.proxy:
            self._http_config.proxy = self.proxy
        if self.proxy_headers:
            self._http_config.proxy_headers = self.proxy_headers
>>>>>>> 1c3fc299

        # Set proxy configuration on the HTTP config
        if self.proxy:
            self._http_config.proxy = self.proxy
        if self.proxy_headers:
            self._http_config.proxy_headers = self.proxy_headers

        # Debug switch and logging setup
        self.__debug = debug
        if self.__debug:
            self.__log_level = logging.DEBUG
        else:
            self.__log_level = logging.INFO
        # Log format
        self.__logger_format = "%(asctime)s %(name)-12s %(levelname)-8s %(message)s"

        # Setup logging
        self.logger = logging.getLogger(__name__)
        if debug:
            self.logger.setLevel(logging.DEBUG)

        self.is_logger_config_applied = False

        # Orkes Conductor auth token properties
        self.token_update_time = 0
        self.auth_token_ttl_sec = auth_token_ttl_min * 60
        
        # 401-specific configuration
        self.auth_401_max_attempts = auth_401_max_attempts or self._get_env_int(
            "CONDUCTOR_AUTH_401_MAX_ATTEMPTS", 6
        )
        self.auth_401_base_delay_ms = auth_401_base_delay_ms or self._get_env_float(
            "CONDUCTOR_AUTH_401_BASE_DELAY_MS", 1000.0
        )
        self.auth_401_max_delay_ms = auth_401_max_delay_ms or self._get_env_float(
            "CONDUCTOR_AUTH_401_MAX_DELAY_MS", 60000.0
        )
        self.auth_401_jitter_percent = auth_401_jitter_percent or self._get_env_float(
            "CONDUCTOR_AUTH_401_JITTER_PERCENT", 0.2
        )
        self.auth_401_stop_behavior = auth_401_stop_behavior or os.getenv(
            "CONDUCTOR_AUTH_401_STOP_BEHAVIOR", "stop_worker"
        )

    def _get_env_float(self, env_var: str, default: float) -> float:
        """Get float value from environment variable with default fallback."""
        try:
            value = os.getenv(env_var)
            if value is not None:
                return float(value)
        except (ValueError, TypeError):
            self.logger.warning("Invalid float value for %s: %s", env_var, value)
        return default

    def _get_env_int(self, env_var: str, default: int) -> int:
        """Get integer value from environment variable with default fallback."""
        try:
            value = os.getenv(env_var)
            if value is not None:
                return int(value)
        except (ValueError, TypeError):
            self.logger.warning("Invalid float value for %s: %s", env_var, value)
        return default

    def _get_env_bool(self, env_var: str, default: bool) -> bool:
        """Get boolean value from environment variable with default fallback."""
        value = os.getenv(env_var)
        if value is not None:
            return value.lower() in ("true", "1")
        return default

    def get_worker_property_value(
        self, property_name: str, task_type: Optional[str] = None
    ) -> Optional[Any]:
        """
        Get worker property value with task-specific and global fallback.

        Follows the same pattern as the regular client:
        1. Check for task-specific environment variable: CONDUCTOR_WORKER_<TASK_TYPE>_<PROPERTY>
        2. Check for global environment variable: CONDUCTOR_WORKER_<PROPERTY>
        3. Return configured default value

        Parameters:
        -----------
        property_name : str
            Property name (e.g., 'polling_interval', 'domain')
        task_type : str, optional
            Task type for task-specific configuration

        Returns:
        --------
        Any
            Property value or None if not found
        """
        prefix = "conductor_worker"

        # Look for task-specific property
        if task_type:
            key_specific = f"{prefix}_{task_type}_{property_name}".upper()
            value = os.getenv(key_specific)
            if value is not None:
                return self._convert_property_value(property_name, value)

        # Look for global property
        key_global = f"{prefix}_{property_name}".upper()
        value = os.getenv(key_global)
        if value is not None:
            return self._convert_property_value(property_name, value)

        # Return default value
        elif property_name == "domain":
            return self.domain
        elif property_name == "polling_interval":
            return self.polling_interval
        elif property_name == "poll_interval_seconds":
            return self.polling_interval_seconds

        return None

    def _convert_property_value(self, property_name: str, value: str) -> Any:
        """Convert string property value to appropriate type."""
        if property_name == "polling_interval":
            try:
                return float(value)
            except (ValueError, TypeError):
                self.logger.warning("Invalid polling_interval value: %s", value)
                return self.polling_interval
        elif property_name == "polling_interval_seconds":
            try:
                return float(value)
            except (ValueError, TypeError):
                self.logger.warning("Invalid polling_interval_seconds value: %s", value)
                return self.polling_interval_seconds

        # For other properties, return as string
        return value

    def set_worker_property(self, task_type: str, property_name: str, value: Any) -> None:
        """
        Set worker property for a specific task type.

        Parameters:
        -----------
        task_type : str
            Task type name
        property_name : str
            Property name
        value : Any
            Property value
        """
        if task_type not in self._worker_properties:
            self._worker_properties[task_type] = {}
        self._worker_properties[task_type][property_name] = value

    def get_worker_property(self, task_type: str, property_name: str) -> Optional[Any]:
        """
        Get worker property for a specific task type.

        Parameters:
        -----------
        task_type : str
            Task type name
        property_name : str
            Property name

        Returns:
        --------
        Any
            Property value or None if not found
        """
        if task_type in self._worker_properties:
            return self._worker_properties[task_type].get(property_name)
        return None

    def get_polling_interval(self, task_type: Optional[str] = None) -> float:
        """
        Get polling interval for a task type with environment variable support.

        Parameters:
        -----------
        task_type : str, optional
            Task type for task-specific configuration

        Returns:
        --------
        float
            Polling interval in seconds
        """
        value = self.get_worker_property_value("polling_interval", task_type)
        return value if value is not None else self.default_polling_interval

    def get_domain(self, task_type: Optional[str] = None) -> Optional[str]:
        """
        Get domain for a task type with environment variable support.

        Parameters:
        -----------
        task_type : str, optional
            Task type for task-specific configuration

        Returns:
        --------
        str, optional
            Domain name or None
        """
        return self.get_worker_property_value("domain", task_type)

    def get_poll_interval(self, task_type: Optional[str] = None) -> int:
        """
        Get polling interval in milliseconds for a task type with environment variable support.

        Parameters:
        -----------
        task_type : str, optional
            Task type for task-specific configuration

        Returns:
        --------
        int
            Polling interval in milliseconds
        """
        if task_type:
            value = self.get_worker_property_value("polling_interval", task_type)
            if value is not None:
                return int(value)
        return self.polling_interval

    def get_poll_interval_seconds(self) -> int:
        """
        Get polling interval in seconds.

        Returns:
        --------
        int
            Polling interval in seconds
        """
        return self.polling_interval_seconds

    # Properties for commonly used HTTP configuration attributes
    @property
    def host(self) -> str:
        """Get server host URL."""
        if getattr(self, "_http_config", None) is not None:
            return self._http_config.host
        return getattr(self, "_host", None)

    @host.setter
    def host(self, value: str) -> None:
        """Set server host URL."""

        if getattr(self, "_http_config", None) is not None:
            self._http_config.host = value
        self._host = value

    @property
    def debug(self) -> bool:
        """Get debug status."""
        return self._http_config.debug

    @debug.setter
    def debug(self, value: bool) -> None:
        """Set debug status."""
        self._http_config.debug = value
        if value:
            self.logger.setLevel(logging.DEBUG)
            self.__log_level = logging.DEBUG
        else:
            self.logger.setLevel(logging.WARNING)
            self.__log_level = logging.INFO

    @property
    def api_key(self) -> Dict[str, str]:
        """Get API key dictionary."""
        return self._http_config.api_key

    @api_key.setter
    def api_key(self, value: Dict[str, str]) -> None:
        """Set API key dictionary."""
        self._http_config.api_key = value

    @property
    def api_key_prefix(self) -> Dict[str, str]:
        """Get API key prefix dictionary."""
        return self._http_config.api_key_prefix

    @api_key_prefix.setter
    def api_key_prefix(self, value: Dict[str, str]) -> None:
        """Set API key prefix dictionary."""
        self._http_config.api_key_prefix = value

    # Additional commonly used properties
    @property
    def username(self) -> Optional[str]:
        """Get username for HTTP basic authentication."""
        return self._http_config.username

    @username.setter
    def username(self, value: Optional[str]) -> None:
        """Set username for HTTP basic authentication."""
        self._http_config.username = value

    @property
    def password(self) -> Optional[str]:
        """Get password for HTTP basic authentication."""
        return self._http_config.password

    @password.setter
    def password(self, value: Optional[str]) -> None:
        """Set password for HTTP basic authentication."""
        self._http_config.password = value

    @property
    def access_token(self) -> Optional[str]:
        """Get access token."""
        return self._http_config.access_token

    @access_token.setter
    def access_token(self, value: Optional[str]) -> None:
        """Set access token."""
        self._http_config.access_token = value

    @property
    def verify_ssl(self) -> bool:
        """Get SSL verification status."""
        return self._http_config.verify_ssl

    @verify_ssl.setter
    def verify_ssl(self, value: bool) -> None:
        """Set SSL verification status."""
        self._http_config.verify_ssl = value

    @property
    def ssl_ca_cert(self) -> Optional[str]:
        """Get SSL CA certificate path."""
        return self._http_config.ssl_ca_cert

    @ssl_ca_cert.setter
    def ssl_ca_cert(self, value: Optional[str]) -> None:
        """Set SSL CA certificate path."""
        self._http_config.ssl_ca_cert = value

    @property
    def retries(self) -> Optional[int]:
        """Get number of retries."""
        return self._http_config.retries

    @retries.setter
    def retries(self, value: Optional[int]) -> None:
        """Set number of retries."""
        self._http_config.retries = value

    @property
    def logger_format(self) -> str:
        """Get logger format."""
        return self.__logger_format

    @logger_format.setter
    def logger_format(self, value: str) -> None:
        """Set logger format."""
        self.__logger_format = value

    @property
    def log_level(self) -> int:
        """Get log level."""
        return self.__log_level

    def apply_logging_config(self, log_format: Optional[str] = None, level=None):
        """Apply logging configuration for the application."""
        if self.is_logger_config_applied:
            return
        if log_format is None:
            log_format = self.logger_format
        if level is None:
            level = self.__log_level
        logging.basicConfig(format=log_format, level=level)
        self.is_logger_config_applied = True

    @staticmethod
    def get_logging_formatted_name(name):
        """Format a logger name with the current process ID."""
        return f"[pid:{os.getpid()}] {name}"

    @property
    def ui_host(self):
        return self.__ui_host

    # For any other attributes, delegate to the HTTP configuration
    def __getattr__(self, name: str) -> Any:
        """Delegate attribute access to underlying HTTP configuration."""
        if "_http_config" not in self.__dict__ or self._http_config is None:
            raise AttributeError(
                f"'{self.__class__.__name__}' object has no attribute '{name}'"
            )
        return getattr(self._http_config, name)<|MERGE_RESOLUTION|>--- conflicted
+++ resolved
@@ -86,10 +86,6 @@
         ssl_ca_cert: Optional[str] = None,
         retries: Optional[int] = None,
         ca_cert_data: Optional[Union[str, bytes]] = None,
-<<<<<<< HEAD
-        proxy: Optional[str] = None,
-        proxy_headers: Optional[Dict[str, str]] = None,
-=======
         cert_file: Optional[str] = None,
         key_file: Optional[str] = None,
         verify_ssl: Optional[bool] = None,
@@ -101,7 +97,6 @@
         auth_401_max_delay_ms: Optional[float] = None,
         auth_401_jitter_percent: Optional[float] = None,
         auth_401_stop_behavior: Optional[str] = None,
->>>>>>> 1c3fc299
         **kwargs: Any,
     ):
         """
@@ -191,26 +186,6 @@
         self.logger_format = "%(asctime)s %(name)-12s %(levelname)-8s %(message)s"
 
         # Create the underlying HTTP configuration
-<<<<<<< HEAD
-        self._http_config = HttpConfiguration(
-            host=self.server_url,
-            api_key=api_key,
-            api_key_prefix=api_key_prefix,
-            username=username,
-            password=password,
-            access_token=access_token,
-            server_index=server_index,
-            server_variables=server_variables,
-            server_operation_index=server_operation_index,
-            server_operation_variables=server_operation_variables,
-            ignore_operation_servers=ignore_operation_servers,
-            ssl_ca_cert=ssl_ca_cert or os.getenv("CONDUCTOR_SSL_CA_CERT"),
-            retries=retries,
-            ca_cert_data=ca_cert_data or os.getenv("CONDUCTOR_SSL_CA_CERT_DATA"),
-            debug=debug,
-            **kwargs,
-        )
-=======
         http_config_kwargs = {
             "host": self.server_url,
             "api_key": api_key,
@@ -228,7 +203,7 @@
             "ca_cert_data": ca_cert_data or os.getenv("CONDUCTOR_SSL_CA_CERT_DATA"),
             "debug": debug,
         }
-        
+
         # Add SSL parameters if they exist in HttpConfiguration
         if cert_file or os.getenv("CONDUCTOR_CERT_FILE"):
             http_config_kwargs["cert_file"] = cert_file or os.getenv("CONDUCTOR_CERT_FILE")
@@ -253,7 +228,6 @@
             self._http_config.proxy = self.proxy
         if self.proxy_headers:
             self._http_config.proxy_headers = self.proxy_headers
->>>>>>> 1c3fc299
 
         # Set proxy configuration on the HTTP config
         if self.proxy:
