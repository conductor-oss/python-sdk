from __future__ import annotations

import json
import logging
import os
from typing import Any, Dict, Optional, Union

from conductor.asyncio_client.http.configuration import (
    Configuration as HttpConfiguration,
)


class Configuration:
    """
    Configuration adapter for Orkes Conductor Asyncio Client with environment variable support.

    This adapter wraps the generated HttpConfiguration class and provides:
    - Environment variable support for standard Conductor settings
    - Worker properties configuration (pollInterval, domain, etc.)
    - Backward compatibility with existing code

    Supported Environment Variables:
    --------------------------------
    CONDUCTOR_SERVER_URL: Server URL (e.g., http://localhost:8080/api)
    CONDUCTOR_AUTH_KEY: Authentication key ID
    CONDUCTOR_AUTH_SECRET: Authentication key secret

    Worker Properties (via environment variables):
    ----------------------------------------------
    CONDUCTOR_WORKER_DOMAIN: Default worker domain
    CONDUCTOR_WORKER_POLL_INTERVAL: Polling interval in milliseconds (default: 100)
    CONDUCTOR_WORKER_POLL_INTERVAL_SECONDS: Polling interval in seconds (default: 0)
    CONDUCTOR_WORKER_<TASK_TYPE>_POLLING_INTERVAL: Task-specific polling interval
    CONDUCTOR_WORKER_<TASK_TYPE>_DOMAIN: Task-specific domain

    Example:
    --------
    ```python
    # Using environment variables
    os.environ['CONDUCTOR_SERVER_URL'] = 'http://localhost:8080/api'
    os.environ['CONDUCTOR_AUTH_KEY'] = 'your_key'
    os.environ['CONDUCTOR_AUTH_SECRET'] = 'your_secret'

    config = Configuration()

    # Or with explicit parameters
    config = Configuration(
        server_url='http://localhost:8080/api',
        auth_key='your_key',
        auth_secret='your_secret'
    )
    ```
    """

    def __init__(
        self,
        server_url: Optional[str] = None,
        auth_key: Optional[str] = None,
        auth_secret: Optional[str] = None,
        debug: bool = False,
        auth_token_ttl_min: int = 45,
        # Worker properties
        polling_interval: Optional[int] = None,
        domain: Optional[str] = None,
        polling_interval_seconds: Optional[int] = None,
        # HTTP Configuration parameters
        api_key: Optional[Dict[str, str]] = None,
        api_key_prefix: Optional[Dict[str, str]] = None,
        username: Optional[str] = None,
        password: Optional[str] = None,
        access_token: Optional[str] = None,
        server_index: Optional[int] = None,
        server_variables: Optional[Dict[str, str]] = None,
        server_operation_index: Optional[Dict[int, int]] = None,
        server_operation_variables: Optional[Dict[int, Dict[str, str]]] = None,
        ignore_operation_servers: bool = False,
        ssl_ca_cert: Optional[str] = None,
        retries: Optional[int] = None,
        ca_cert_data: Optional[Union[str, bytes]] = None,
        proxy: Optional[str] = None,
        proxy_headers: Optional[Dict[str, str]] = None,
        **kwargs: Any,
    ):
        """
        Initialize Configuration with environment variable support.

        Parameters:
        -----------
        server_url : str, optional
            Conductor server URL. If not provided, reads from CONDUCTOR_SERVER_URL env var.
        auth_key : str, optional
            Authentication key ID. If not provided, reads from CONDUCTOR_AUTH_KEY env var.
        auth_secret : str, optional
            Authentication key secret. If not provided, reads from CONDUCTOR_AUTH_SECRET env var.
        debug : bool, optional
            Enable debug logging. Default is False.
        polling_interval : int, optional
            Polling interval in milliseconds. If not provided, reads from CONDUCTOR_WORKER_POLL_INTERVAL env var.
        domain : str, optional
            Worker domain. If not provided, reads from CONDUCTOR_WORKER_DOMAIN env var.
        polling_interval_seconds : int, optional
            Polling interval in seconds. If not provided, reads from CONDUCTOR_WORKER_POLL_INTERVAL_SECONDS env var.
        **kwargs : Any
            Additional parameters passed to HttpConfiguration.

        Environment Variables:
        ---------------------
        CONDUCTOR_SERVER_URL: Server URL (e.g., http://localhost:8080/api)
        CONDUCTOR_AUTH_KEY: Authentication key ID
        CONDUCTOR_AUTH_SECRET: Authentication key secret
        CONDUCTOR_PROXY: Proxy URL for HTTP requests
        CONDUCTOR_PROXY_HEADERS: Proxy headers as JSON string or single header value
        """

        # Resolve server URL from parameter or environment variable
        if server_url is not None:
            self.server_url = server_url
        else:
            self.server_url = os.getenv("CONDUCTOR_SERVER_URL")

        if self.server_url is None or self.server_url == "":
            self.server_url = "http://localhost:8080/api"

        # Resolve authentication from parameters or environment variables
        if auth_key is not None:
            self.auth_key = auth_key
        else:
            self.auth_key = os.getenv("CONDUCTOR_AUTH_KEY")

        if auth_secret is not None:
            self.auth_secret = auth_secret
        else:
            self.auth_secret = os.getenv("CONDUCTOR_AUTH_SECRET")

        # Additional worker properties with environment variable fallback
        self.polling_interval = polling_interval or self._get_env_int(
            "CONDUCTOR_WORKER_POLL_INTERVAL", 100
        )
        self.domain = domain or os.getenv("CONDUCTOR_WORKER_DOMAIN", "default_domain")
        self.polling_interval_seconds = polling_interval_seconds or self._get_env_int(
            "CONDUCTOR_WORKER_POLL_INTERVAL_SECONDS", 0
        )

        # Store additional worker properties
        self._worker_properties: Dict[str, Dict[str, Any]] = {}

        # Setup API key authentication if auth credentials are provided
        if api_key is None:
            api_key = {}

        self.__ui_host = os.getenv("CONDUCTOR_UI_SERVER_URL")
        if self.__ui_host is None:
            self.__ui_host = self.server_url.replace("/api", "")

        # Proxy configuration - can be set via parameter or environment variable
        self.proxy = proxy or os.getenv("CONDUCTOR_PROXY")
        # Proxy headers - can be set via parameter or environment variable
        self.proxy_headers = proxy_headers
        if not self.proxy_headers and os.getenv("CONDUCTOR_PROXY_HEADERS"):
            try:
                self.proxy_headers = json.loads(os.getenv("CONDUCTOR_PROXY_HEADERS"))
            except (json.JSONDecodeError, TypeError):
                # If JSON parsing fails, treat as a single header value
                self.proxy_headers = {
                    "Authorization": os.getenv("CONDUCTOR_PROXY_HEADERS")
                }

        self.logger_format = "%(asctime)s %(name)-12s %(levelname)-8s %(message)s"

        # Create the underlying HTTP configuration
        self._http_config = HttpConfiguration(
            host=self.server_url,
            api_key=api_key,
            api_key_prefix=api_key_prefix,
            username=username,
            password=password,
            access_token=access_token,
            server_index=server_index,
            server_variables=server_variables,
            server_operation_index=server_operation_index,
            server_operation_variables=server_operation_variables,
            ignore_operation_servers=ignore_operation_servers,
            ssl_ca_cert=ssl_ca_cert,
            retries=retries,
            ca_cert_data=ca_cert_data,
            debug=debug,
            **kwargs,
        )

        # Set proxy configuration on the HTTP config
        if self.proxy:
            self._http_config.proxy = self.proxy
        if self.proxy_headers:
            self._http_config.proxy_headers = self.proxy_headers

        # Debug switch and logging setup
        self.__debug = debug
        if self.__debug:
            self.__log_level = logging.DEBUG
        else:
            self.__log_level = logging.INFO
        # Log format
        self.__logger_format = "%(asctime)s %(name)-12s %(levelname)-8s %(message)s"

        # Setup logging
        self.logger = logging.getLogger(__name__)
        if debug:
            self.logger.setLevel(logging.DEBUG)

        self.is_logger_config_applied = False

<<<<<<< HEAD
=======
        # Orkes Conductor auth token properties
        self.token_update_time = 0
        self.auth_token_ttl_sec = auth_token_ttl_min * 60

>>>>>>> 4c56a17a
    def _get_env_float(self, env_var: str, default: float) -> float:
        """Get float value from environment variable with default fallback."""
        try:
            value = os.getenv(env_var)
            if value is not None:
                return float(value)
        except (ValueError, TypeError):
            self.logger.warning("Invalid float value for %s: %s", env_var, value)
        return default

    def _get_env_int(self, env_var: str, default: int) -> int:
        """Get integer value from environment variable with default fallback."""
        try:
            value = os.getenv(env_var)
            if value is not None:
                return int(value)
        except (ValueError, TypeError):
            self.logger.warning("Invalid float value for %s: %s", env_var, value)
        return default

    def get_worker_property_value(
        self, property_name: str, task_type: Optional[str] = None
    ) -> Optional[Any]:
        """
        Get worker property value with task-specific and global fallback.

        Follows the same pattern as the regular client:
        1. Check for task-specific environment variable: CONDUCTOR_WORKER_<TASK_TYPE>_<PROPERTY>
        2. Check for global environment variable: CONDUCTOR_WORKER_<PROPERTY>
        3. Return configured default value

        Parameters:
        -----------
        property_name : str
            Property name (e.g., 'polling_interval', 'domain')
        task_type : str, optional
            Task type for task-specific configuration

        Returns:
        --------
        Any
            Property value or None if not found
        """
        prefix = "conductor_worker"

        # Look for task-specific property
        if task_type:
            key_specific = f"{prefix}_{task_type}_{property_name}".upper()
            value = os.getenv(key_specific)
            if value is not None:
                return self._convert_property_value(property_name, value)

        # Look for global property
        key_global = f"{prefix}_{property_name}".upper()
        value = os.getenv(key_global)
        if value is not None:
            return self._convert_property_value(property_name, value)

        # Return default value
        elif property_name == "domain":
            return self.domain
        elif property_name == "polling_interval":
            return self.polling_interval
        elif property_name == "poll_interval_seconds":
            return self.polling_interval_seconds

        return None

    def _convert_property_value(self, property_name: str, value: str) -> Any:
        """Convert string property value to appropriate type."""
        if property_name == "polling_interval":
            try:
                return float(value)
            except (ValueError, TypeError):
                self.logger.warning("Invalid polling_interval value: %s", value)
                return self.polling_interval
        elif property_name == "polling_interval_seconds":
            try:
                return float(value)
            except (ValueError, TypeError):
                self.logger.warning("Invalid polling_interval_seconds value: %s", value)
                return self.polling_interval_seconds

        # For other properties, return as string
        return value

    def set_worker_property(self, task_type: str, property_name: str, value: Any) -> None:
        """
        Set worker property for a specific task type.

        Parameters:
        -----------
        task_type : str
            Task type name
        property_name : str
            Property name
        value : Any
            Property value
        """
        if task_type not in self._worker_properties:
            self._worker_properties[task_type] = {}
        self._worker_properties[task_type][property_name] = value

    def get_worker_property(self, task_type: str, property_name: str) -> Optional[Any]:
        """
        Get worker property for a specific task type.

        Parameters:
        -----------
        task_type : str
            Task type name
        property_name : str
            Property name

        Returns:
        --------
        Any
            Property value or None if not found
        """
        if task_type in self._worker_properties:
            return self._worker_properties[task_type].get(property_name)
        return None

    def get_polling_interval(self, task_type: Optional[str] = None) -> float:
        """
        Get polling interval for a task type with environment variable support.

        Parameters:
        -----------
        task_type : str, optional
            Task type for task-specific configuration

        Returns:
        --------
        float
            Polling interval in seconds
        """
        value = self.get_worker_property_value("polling_interval", task_type)
        return value if value is not None else self.default_polling_interval

    def get_domain(self, task_type: Optional[str] = None) -> Optional[str]:
        """
        Get domain for a task type with environment variable support.

        Parameters:
        -----------
        task_type : str, optional
            Task type for task-specific configuration

        Returns:
        --------
        str, optional
            Domain name or None
        """
        return self.get_worker_property_value("domain", task_type)

    def get_poll_interval(self, task_type: Optional[str] = None) -> int:
        """
        Get polling interval in milliseconds for a task type with environment variable support.

        Parameters:
        -----------
        task_type : str, optional
            Task type for task-specific configuration

        Returns:
        --------
        int
            Polling interval in milliseconds
        """
        if task_type:
            value = self.get_worker_property_value("polling_interval", task_type)
            if value is not None:
                return int(value)
        return self.polling_interval

    def get_poll_interval_seconds(self) -> int:
        """
        Get polling interval in seconds.

        Returns:
        --------
        int
            Polling interval in seconds
        """
        return self.polling_interval_seconds

    # Properties for commonly used HTTP configuration attributes
    @property
    def host(self) -> str:
        """Get server host URL."""
        if getattr(self, "_http_config", None) is not None:
            return self._http_config.host
        return getattr(self, "_host", None)

    @host.setter
    def host(self, value: str) -> None:
        """Set server host URL."""

        if getattr(self, "_http_config", None) is not None:
            self._http_config.host = value
        self._host = value

    @property
    def debug(self) -> bool:
        """Get debug status."""
        return self._http_config.debug

    @debug.setter
    def debug(self, value: bool) -> None:
        """Set debug status."""
        self._http_config.debug = value
        if value:
            self.logger.setLevel(logging.DEBUG)
            self.__log_level = logging.DEBUG
        else:
            self.logger.setLevel(logging.WARNING)
            self.__log_level = logging.INFO

    @property
    def api_key(self) -> Dict[str, str]:
        """Get API key dictionary."""
        return self._http_config.api_key

    @api_key.setter
    def api_key(self, value: Dict[str, str]) -> None:
        """Set API key dictionary."""
        self._http_config.api_key = value

    @property
    def api_key_prefix(self) -> Dict[str, str]:
        """Get API key prefix dictionary."""
        return self._http_config.api_key_prefix

    @api_key_prefix.setter
    def api_key_prefix(self, value: Dict[str, str]) -> None:
        """Set API key prefix dictionary."""
        self._http_config.api_key_prefix = value

    # Additional commonly used properties
    @property
    def username(self) -> Optional[str]:
        """Get username for HTTP basic authentication."""
        return self._http_config.username

    @username.setter
    def username(self, value: Optional[str]) -> None:
        """Set username for HTTP basic authentication."""
        self._http_config.username = value

    @property
    def password(self) -> Optional[str]:
        """Get password for HTTP basic authentication."""
        return self._http_config.password

    @password.setter
    def password(self, value: Optional[str]) -> None:
        """Set password for HTTP basic authentication."""
        self._http_config.password = value

    @property
    def access_token(self) -> Optional[str]:
        """Get access token."""
        return self._http_config.access_token

    @access_token.setter
    def access_token(self, value: Optional[str]) -> None:
        """Set access token."""
        self._http_config.access_token = value

    @property
    def verify_ssl(self) -> bool:
        """Get SSL verification status."""
        return self._http_config.verify_ssl

    @verify_ssl.setter
    def verify_ssl(self, value: bool) -> None:
        """Set SSL verification status."""
        self._http_config.verify_ssl = value

    @property
    def ssl_ca_cert(self) -> Optional[str]:
        """Get SSL CA certificate path."""
        return self._http_config.ssl_ca_cert

    @ssl_ca_cert.setter
    def ssl_ca_cert(self, value: Optional[str]) -> None:
        """Set SSL CA certificate path."""
        self._http_config.ssl_ca_cert = value

    @property
    def retries(self) -> Optional[int]:
        """Get number of retries."""
        return self._http_config.retries

    @retries.setter
    def retries(self, value: Optional[int]) -> None:
        """Set number of retries."""
        self._http_config.retries = value

    @property
    def logger_format(self) -> str:
        """Get logger format."""
        return self.__logger_format

    @logger_format.setter
    def logger_format(self, value: str) -> None:
        """Set logger format."""
        self.__logger_format = value

    @property
    def log_level(self) -> int:
        """Get log level."""
        return self.__log_level

    def apply_logging_config(self, log_format: Optional[str] = None, level=None):
        """Apply logging configuration for the application."""
        if self.is_logger_config_applied:
            return
        if log_format is None:
            log_format = self.logger_format
        if level is None:
            level = self.__log_level
        logging.basicConfig(format=log_format, level=level)
        self.is_logger_config_applied = True

    @staticmethod
    def get_logging_formatted_name(name):
        """Format a logger name with the current process ID."""
        return f"[pid:{os.getpid()}] {name}"

    @property
    def ui_host(self):
        return self.__ui_host

    # For any other attributes, delegate to the HTTP configuration
    def __getattr__(self, name: str) -> Any:
        """Delegate attribute access to underlying HTTP configuration."""
        if "_http_config" not in self.__dict__ or self._http_config is None:
            raise AttributeError(
                f"'{self.__class__.__name__}' object has no attribute '{name}'"
            )
        return getattr(self._http_config, name)<|MERGE_RESOLUTION|>--- conflicted
+++ resolved
@@ -209,13 +209,10 @@
 
         self.is_logger_config_applied = False
 
-<<<<<<< HEAD
-=======
         # Orkes Conductor auth token properties
         self.token_update_time = 0
         self.auth_token_ttl_sec = auth_token_ttl_min * 60
 
->>>>>>> 4c56a17a
     def _get_env_float(self, env_var: str, default: float) -> float:
         """Get float value from environment variable with default fallback."""
         try:
