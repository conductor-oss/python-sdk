from __future__ import annotations

import json
import logging
import os
from typing import Any, Dict, Optional, Union

from conductor.asyncio_client.http.configuration import (
    Configuration as HttpConfiguration,
)


class Configuration:
    """
    Configuration adapter for Orkes Conductor Asyncio Client with environment variable support.

    This adapter wraps the generated HttpConfiguration class and provides:
    - Environment variable support for standard Conductor settings
    - Worker properties configuration (pollInterval, domain, etc.)
    - Backward compatibility with existing code

    Supported Environment Variables:
    --------------------------------
    CONDUCTOR_SERVER_URL: Server URL (e.g., http://localhost:8080/api)
    CONDUCTOR_AUTH_KEY: Authentication key ID
    CONDUCTOR_AUTH_SECRET: Authentication key secret

    Worker Properties (via environment variables):
    ----------------------------------------------
    CONDUCTOR_WORKER_DOMAIN: Default worker domain
    CONDUCTOR_WORKER_POLL_INTERVAL: Polling interval in milliseconds (default: 100)
    CONDUCTOR_WORKER_POLL_INTERVAL_SECONDS: Polling interval in seconds (default: 0)
    CONDUCTOR_WORKER_<TASK_TYPE>_POLLING_INTERVAL: Task-specific polling interval
    CONDUCTOR_WORKER_<TASK_TYPE>_DOMAIN: Task-specific domain

    Authentication Retry Policy (401 Handling):
    -------------------------------------------
    CONDUCTOR_AUTH_401_MAX_ATTEMPTS: Maximum retry attempts per endpoint (default: 6)
    CONDUCTOR_AUTH_401_BASE_DELAY_MS: Base delay in milliseconds (default: 1000.0)
    CONDUCTOR_AUTH_401_MAX_DELAY_MS: Maximum delay cap in milliseconds (default: 60000.0)
    CONDUCTOR_AUTH_401_JITTER_PERCENT: Random jitter percentage 0.0-1.0 (default: 0.2)
    CONDUCTOR_AUTH_401_STOP_BEHAVIOR: Behavior after max attempts: 'stop_worker' or 'continue' (default: 'stop_worker')

    
    Example:
    --------
    ```python
    # Using environment variables
    os.environ['CONDUCTOR_SERVER_URL'] = 'http://localhost:8080/api'
    os.environ['CONDUCTOR_AUTH_KEY'] = 'your_key'
    os.environ['CONDUCTOR_AUTH_SECRET'] = 'your_secret'

    config = Configuration()

    # Or with explicit parameters
    config = Configuration(
        server_url='http://localhost:8080/api',
        auth_key='your_key',
        auth_secret='your_secret'
    )
    ```
    """

    def __init__(
        self,
        server_url: Optional[str] = None,
        auth_key: Optional[str] = None,
        auth_secret: Optional[str] = None,
        debug: bool = False,
        auth_token_ttl_min: int = 45,
        # Worker properties
        polling_interval: Optional[int] = None,
        domain: Optional[str] = None,
        polling_interval_seconds: Optional[int] = None,
        # HTTP Configuration parameters
        api_key: Optional[Dict[str, str]] = None,
        api_key_prefix: Optional[Dict[str, str]] = None,
        username: Optional[str] = None,
        password: Optional[str] = None,
        access_token: Optional[str] = None,
        server_index: Optional[int] = None,
        server_variables: Optional[Dict[str, str]] = None,
        server_operation_index: Optional[Dict[int, int]] = None,
        server_operation_variables: Optional[Dict[int, Dict[str, str]]] = None,
        ignore_operation_servers: bool = False,
        ssl_ca_cert: Optional[str] = None,
        retries: Optional[int] = None,
        ca_cert_data: Optional[Union[str, bytes]] = None,
<<<<<<< HEAD
        # 401-specific configuration
        auth_401_max_attempts: Optional[int] = None,
        auth_401_base_delay_ms: Optional[float] = None,
        auth_401_max_delay_ms: Optional[float] = None,
        auth_401_jitter_percent: Optional[float] = None,
        auth_401_stop_behavior: Optional[str] = None,
=======
        cert_file: Optional[str] = None,
        key_file: Optional[str] = None,
        verify_ssl: Optional[bool] = None,
        proxy: Optional[str] = None,
        proxy_headers: Optional[Dict[str, str]] = None,
>>>>>>> 12826628
        **kwargs: Any,
    ):
        """
        Initialize Configuration with environment variable support.

        Parameters:
        -----------
        server_url : str, optional
            Conductor server URL. If not provided, reads from CONDUCTOR_SERVER_URL env var.
        auth_key : str, optional
            Authentication key ID. If not provided, reads from CONDUCTOR_AUTH_KEY env var.
        auth_secret : str, optional
            Authentication key secret. If not provided, reads from CONDUCTOR_AUTH_SECRET env var.
        debug : bool, optional
            Enable debug logging. Default is False.
        polling_interval : int, optional
            Polling interval in milliseconds. If not provided, reads from CONDUCTOR_WORKER_POLL_INTERVAL env var.
        domain : str, optional
            Worker domain. If not provided, reads from CONDUCTOR_WORKER_DOMAIN env var.
        polling_interval_seconds : int, optional
            Polling interval in seconds. If not provided, reads from CONDUCTOR_WORKER_POLL_INTERVAL_SECONDS env var.
        **kwargs : Any
            Additional parameters passed to HttpConfiguration.

        Environment Variables:
        ---------------------
        CONDUCTOR_SERVER_URL: Server URL (e.g., http://localhost:8080/api)
        CONDUCTOR_AUTH_KEY: Authentication key ID
        CONDUCTOR_AUTH_SECRET: Authentication key secret
        CONDUCTOR_PROXY: Proxy URL for HTTP requests
        CONDUCTOR_PROXY_HEADERS: Proxy headers as JSON string or single header value
        """

        # Resolve server URL from parameter or environment variable
        if server_url is not None:
            self.server_url = server_url
        else:
            self.server_url = os.getenv("CONDUCTOR_SERVER_URL")

        if self.server_url is None or self.server_url == "":
            self.server_url = "http://localhost:8080/api"

        # Resolve authentication from parameters or environment variables
        if auth_key is not None:
            self.auth_key = auth_key
        else:
            self.auth_key = os.getenv("CONDUCTOR_AUTH_KEY")

        if auth_secret is not None:
            self.auth_secret = auth_secret
        else:
            self.auth_secret = os.getenv("CONDUCTOR_AUTH_SECRET")

        # Additional worker properties with environment variable fallback
        self.polling_interval = polling_interval or self._get_env_int(
            "CONDUCTOR_WORKER_POLL_INTERVAL", 100
        )
        self.domain = domain or os.getenv("CONDUCTOR_WORKER_DOMAIN", "default_domain")
        self.polling_interval_seconds = polling_interval_seconds or self._get_env_int(
            "CONDUCTOR_WORKER_POLL_INTERVAL_SECONDS", 0
        )

        # Store additional worker properties
        self._worker_properties: Dict[str, Dict[str, Any]] = {}

        # Setup API key authentication if auth credentials are provided
        if api_key is None:
            api_key = {}

        self.__ui_host = os.getenv("CONDUCTOR_UI_SERVER_URL")
        if self.__ui_host is None:
            self.__ui_host = self.server_url.replace("/api", "")

        # Proxy configuration - can be set via parameter or environment variable
        self.proxy = proxy or os.getenv("CONDUCTOR_PROXY")
        # Proxy headers - can be set via parameter or environment variable
        self.proxy_headers = proxy_headers
        if not self.proxy_headers and os.getenv("CONDUCTOR_PROXY_HEADERS"):
            try:
                self.proxy_headers = json.loads(os.getenv("CONDUCTOR_PROXY_HEADERS"))
            except (json.JSONDecodeError, TypeError):
                # If JSON parsing fails, treat as a single header value
                self.proxy_headers = {
                    "Authorization": os.getenv("CONDUCTOR_PROXY_HEADERS")
                }

        self.logger_format = "%(asctime)s %(name)-12s %(levelname)-8s %(message)s"

        # Create the underlying HTTP configuration
        http_config_kwargs = {
            "host": self.server_url,
            "api_key": api_key,
            "api_key_prefix": api_key_prefix,
            "username": username,
            "password": password,
            "access_token": access_token,
            "server_index": server_index,
            "server_variables": server_variables,
            "server_operation_index": server_operation_index,
            "server_operation_variables": server_operation_variables,
            "ignore_operation_servers": ignore_operation_servers,
            "ssl_ca_cert": ssl_ca_cert or os.getenv("CONDUCTOR_SSL_CA_CERT"),
            "retries": retries,
            "ca_cert_data": ca_cert_data or os.getenv("CONDUCTOR_SSL_CA_CERT_DATA"),
            "debug": debug,
        }
        
        # Add SSL parameters if they exist in HttpConfiguration
        if cert_file or os.getenv("CONDUCTOR_CERT_FILE"):
            http_config_kwargs["cert_file"] = cert_file or os.getenv("CONDUCTOR_CERT_FILE")
        if key_file or os.getenv("CONDUCTOR_KEY_FILE"):
            http_config_kwargs["key_file"] = key_file or os.getenv("CONDUCTOR_KEY_FILE")
        if verify_ssl is not None:
            http_config_kwargs["verify_ssl"] = verify_ssl
        elif os.getenv("CONDUCTOR_VERIFY_SSL"):
            http_config_kwargs["verify_ssl"] = self._get_env_bool("CONDUCTOR_VERIFY_SSL", True)
        
        http_config_kwargs.update(kwargs)
        self._http_config = HttpConfiguration(**http_config_kwargs)

        # Set proxy configuration on the HTTP config
        if self.proxy:
            self._http_config.proxy = self.proxy
        if self.proxy_headers:
            self._http_config.proxy_headers = self.proxy_headers

        # Set proxy configuration on the HTTP config
        if self.proxy:
            self._http_config.proxy = self.proxy
        if self.proxy_headers:
            self._http_config.proxy_headers = self.proxy_headers

        # Debug switch and logging setup
        self.__debug = debug
        if self.__debug:
            self.__log_level = logging.DEBUG
        else:
            self.__log_level = logging.INFO
        # Log format
        self.__logger_format = "%(asctime)s %(name)-12s %(levelname)-8s %(message)s"

        # Setup logging
        self.logger = logging.getLogger(__name__)
        if debug:
            self.logger.setLevel(logging.DEBUG)

        self.is_logger_config_applied = False

        # Orkes Conductor auth token properties
        self.token_update_time = 0
        self.auth_token_ttl_sec = auth_token_ttl_min * 60
        
        # 401-specific configuration
        self.auth_401_max_attempts = auth_401_max_attempts or self._get_env_int(
            "CONDUCTOR_AUTH_401_MAX_ATTEMPTS", 6
        )
        self.auth_401_base_delay_ms = auth_401_base_delay_ms or self._get_env_float(
            "CONDUCTOR_AUTH_401_BASE_DELAY_MS", 1000.0
        )
        self.auth_401_max_delay_ms = auth_401_max_delay_ms or self._get_env_float(
            "CONDUCTOR_AUTH_401_MAX_DELAY_MS", 60000.0
        )
        self.auth_401_jitter_percent = auth_401_jitter_percent or self._get_env_float(
            "CONDUCTOR_AUTH_401_JITTER_PERCENT", 0.2
        )
        self.auth_401_stop_behavior = auth_401_stop_behavior or os.getenv(
            "CONDUCTOR_AUTH_401_STOP_BEHAVIOR", "stop_worker"
        )

    def _get_env_float(self, env_var: str, default: float) -> float:
        """Get float value from environment variable with default fallback."""
        try:
            value = os.getenv(env_var)
            if value is not None:
                return float(value)
        except (ValueError, TypeError):
            self.logger.warning("Invalid float value for %s: %s", env_var, value)
        return default

    def _get_env_int(self, env_var: str, default: int) -> int:
        """Get integer value from environment variable with default fallback."""
        try:
            value = os.getenv(env_var)
            if value is not None:
                return int(value)
        except (ValueError, TypeError):
            self.logger.warning("Invalid float value for %s: %s", env_var, value)
        return default

    def _get_env_bool(self, env_var: str, default: bool) -> bool:
        """Get boolean value from environment variable with default fallback."""
        value = os.getenv(env_var)
        if value is not None:
            return value.lower() in ("true", "1")
        return default

    def get_worker_property_value(
        self, property_name: str, task_type: Optional[str] = None
    ) -> Optional[Any]:
        """
        Get worker property value with task-specific and global fallback.

        Follows the same pattern as the regular client:
        1. Check for task-specific environment variable: CONDUCTOR_WORKER_<TASK_TYPE>_<PROPERTY>
        2. Check for global environment variable: CONDUCTOR_WORKER_<PROPERTY>
        3. Return configured default value

        Parameters:
        -----------
        property_name : str
            Property name (e.g., 'polling_interval', 'domain')
        task_type : str, optional
            Task type for task-specific configuration

        Returns:
        --------
        Any
            Property value or None if not found
        """
        prefix = "conductor_worker"

        # Look for task-specific property
        if task_type:
            key_specific = f"{prefix}_{task_type}_{property_name}".upper()
            value = os.getenv(key_specific)
            if value is not None:
                return self._convert_property_value(property_name, value)

        # Look for global property
        key_global = f"{prefix}_{property_name}".upper()
        value = os.getenv(key_global)
        if value is not None:
            return self._convert_property_value(property_name, value)

        # Return default value
        elif property_name == "domain":
            return self.domain
        elif property_name == "polling_interval":
            return self.polling_interval
        elif property_name == "poll_interval_seconds":
            return self.polling_interval_seconds

        return None

    def _convert_property_value(self, property_name: str, value: str) -> Any:
        """Convert string property value to appropriate type."""
        if property_name == "polling_interval":
            try:
                return float(value)
            except (ValueError, TypeError):
                self.logger.warning("Invalid polling_interval value: %s", value)
                return self.polling_interval
        elif property_name == "polling_interval_seconds":
            try:
                return float(value)
            except (ValueError, TypeError):
                self.logger.warning("Invalid polling_interval_seconds value: %s", value)
                return self.polling_interval_seconds

        # For other properties, return as string
        return value

    def set_worker_property(self, task_type: str, property_name: str, value: Any) -> None:
        """
        Set worker property for a specific task type.

        Parameters:
        -----------
        task_type : str
            Task type name
        property_name : str
            Property name
        value : Any
            Property value
        """
        if task_type not in self._worker_properties:
            self._worker_properties[task_type] = {}
        self._worker_properties[task_type][property_name] = value

    def get_worker_property(self, task_type: str, property_name: str) -> Optional[Any]:
        """
        Get worker property for a specific task type.

        Parameters:
        -----------
        task_type : str
            Task type name
        property_name : str
            Property name

        Returns:
        --------
        Any
            Property value or None if not found
        """
        if task_type in self._worker_properties:
            return self._worker_properties[task_type].get(property_name)
        return None

    def get_polling_interval(self, task_type: Optional[str] = None) -> float:
        """
        Get polling interval for a task type with environment variable support.

        Parameters:
        -----------
        task_type : str, optional
            Task type for task-specific configuration

        Returns:
        --------
        float
            Polling interval in seconds
        """
        value = self.get_worker_property_value("polling_interval", task_type)
        return value if value is not None else self.default_polling_interval

    def get_domain(self, task_type: Optional[str] = None) -> Optional[str]:
        """
        Get domain for a task type with environment variable support.

        Parameters:
        -----------
        task_type : str, optional
            Task type for task-specific configuration

        Returns:
        --------
        str, optional
            Domain name or None
        """
        return self.get_worker_property_value("domain", task_type)

    def get_poll_interval(self, task_type: Optional[str] = None) -> int:
        """
        Get polling interval in milliseconds for a task type with environment variable support.

        Parameters:
        -----------
        task_type : str, optional
            Task type for task-specific configuration

        Returns:
        --------
        int
            Polling interval in milliseconds
        """
        if task_type:
            value = self.get_worker_property_value("polling_interval", task_type)
            if value is not None:
                return int(value)
        return self.polling_interval

    def get_poll_interval_seconds(self) -> int:
        """
        Get polling interval in seconds.

        Returns:
        --------
        int
            Polling interval in seconds
        """
        return self.polling_interval_seconds

    # Properties for commonly used HTTP configuration attributes
    @property
    def host(self) -> str:
        """Get server host URL."""
        if getattr(self, "_http_config", None) is not None:
            return self._http_config.host
        return getattr(self, "_host", None)

    @host.setter
    def host(self, value: str) -> None:
        """Set server host URL."""

        if getattr(self, "_http_config", None) is not None:
            self._http_config.host = value
        self._host = value

    @property
    def debug(self) -> bool:
        """Get debug status."""
        return self._http_config.debug

    @debug.setter
    def debug(self, value: bool) -> None:
        """Set debug status."""
        self._http_config.debug = value
        if value:
            self.logger.setLevel(logging.DEBUG)
            self.__log_level = logging.DEBUG
        else:
            self.logger.setLevel(logging.WARNING)
            self.__log_level = logging.INFO

    @property
    def api_key(self) -> Dict[str, str]:
        """Get API key dictionary."""
        return self._http_config.api_key

    @api_key.setter
    def api_key(self, value: Dict[str, str]) -> None:
        """Set API key dictionary."""
        self._http_config.api_key = value

    @property
    def api_key_prefix(self) -> Dict[str, str]:
        """Get API key prefix dictionary."""
        return self._http_config.api_key_prefix

    @api_key_prefix.setter
    def api_key_prefix(self, value: Dict[str, str]) -> None:
        """Set API key prefix dictionary."""
        self._http_config.api_key_prefix = value

    # Additional commonly used properties
    @property
    def username(self) -> Optional[str]:
        """Get username for HTTP basic authentication."""
        return self._http_config.username

    @username.setter
    def username(self, value: Optional[str]) -> None:
        """Set username for HTTP basic authentication."""
        self._http_config.username = value

    @property
    def password(self) -> Optional[str]:
        """Get password for HTTP basic authentication."""
        return self._http_config.password

    @password.setter
    def password(self, value: Optional[str]) -> None:
        """Set password for HTTP basic authentication."""
        self._http_config.password = value

    @property
    def access_token(self) -> Optional[str]:
        """Get access token."""
        return self._http_config.access_token

    @access_token.setter
    def access_token(self, value: Optional[str]) -> None:
        """Set access token."""
        self._http_config.access_token = value

    @property
    def verify_ssl(self) -> bool:
        """Get SSL verification status."""
        return self._http_config.verify_ssl

    @verify_ssl.setter
    def verify_ssl(self, value: bool) -> None:
        """Set SSL verification status."""
        self._http_config.verify_ssl = value

    @property
    def ssl_ca_cert(self) -> Optional[str]:
        """Get SSL CA certificate path."""
        return self._http_config.ssl_ca_cert

    @ssl_ca_cert.setter
    def ssl_ca_cert(self, value: Optional[str]) -> None:
        """Set SSL CA certificate path."""
        self._http_config.ssl_ca_cert = value

    @property
    def retries(self) -> Optional[int]:
        """Get number of retries."""
        return self._http_config.retries

    @retries.setter
    def retries(self, value: Optional[int]) -> None:
        """Set number of retries."""
        self._http_config.retries = value

    @property
    def logger_format(self) -> str:
        """Get logger format."""
        return self.__logger_format

    @logger_format.setter
    def logger_format(self, value: str) -> None:
        """Set logger format."""
        self.__logger_format = value

    @property
    def log_level(self) -> int:
        """Get log level."""
        return self.__log_level

    def apply_logging_config(self, log_format: Optional[str] = None, level=None):
        """Apply logging configuration for the application."""
        if self.is_logger_config_applied:
            return
        if log_format is None:
            log_format = self.logger_format
        if level is None:
            level = self.__log_level
        logging.basicConfig(format=log_format, level=level)
        self.is_logger_config_applied = True

    @staticmethod
    def get_logging_formatted_name(name):
        """Format a logger name with the current process ID."""
        return f"[pid:{os.getpid()}] {name}"

    @property
    def ui_host(self):
        return self.__ui_host

    # For any other attributes, delegate to the HTTP configuration
    def __getattr__(self, name: str) -> Any:
        """Delegate attribute access to underlying HTTP configuration."""
        if "_http_config" not in self.__dict__ or self._http_config is None:
            raise AttributeError(
                f"'{self.__class__.__name__}' object has no attribute '{name}'"
            )
        return getattr(self._http_config, name)<|MERGE_RESOLUTION|>--- conflicted
+++ resolved
@@ -86,20 +86,17 @@
         ssl_ca_cert: Optional[str] = None,
         retries: Optional[int] = None,
         ca_cert_data: Optional[Union[str, bytes]] = None,
-<<<<<<< HEAD
+        cert_file: Optional[str] = None,
+        key_file: Optional[str] = None,
+        verify_ssl: Optional[bool] = None,
+        proxy: Optional[str] = None,
+        proxy_headers: Optional[Dict[str, str]] = None,
         # 401-specific configuration
         auth_401_max_attempts: Optional[int] = None,
         auth_401_base_delay_ms: Optional[float] = None,
         auth_401_max_delay_ms: Optional[float] = None,
         auth_401_jitter_percent: Optional[float] = None,
         auth_401_stop_behavior: Optional[str] = None,
-=======
-        cert_file: Optional[str] = None,
-        key_file: Optional[str] = None,
-        verify_ssl: Optional[bool] = None,
-        proxy: Optional[str] = None,
-        proxy_headers: Optional[Dict[str, str]] = None,
->>>>>>> 12826628
         **kwargs: Any,
     ):
         """
