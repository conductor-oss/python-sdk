from __future__ import annotations

import json
import logging
import os
from typing import Any, Dict, Optional, Union

from conductor.asyncio_client.http.configuration import (
    Configuration as HttpConfiguration,
)


class Configuration:
    """
    Configuration adapter for Orkes Conductor Asyncio Client with environment variable support.

    This adapter wraps the generated HttpConfiguration class and provides:
    - Environment variable support for standard Conductor settings
    - Worker properties configuration (pollInterval, domain, etc.)
    - Backward compatibility with existing code

    Supported Environment Variables:
    --------------------------------
    CONDUCTOR_SERVER_URL: Server URL (e.g., http://localhost:8080/api)
    CONDUCTOR_AUTH_KEY: Authentication key ID
    CONDUCTOR_AUTH_SECRET: Authentication key secret

    Worker Properties (via environment variables):
    ----------------------------------------------
    CONDUCTOR_WORKER_DOMAIN: Default worker domain
    CONDUCTOR_WORKER_POLL_INTERVAL: Polling interval in milliseconds (default: 100)
    CONDUCTOR_WORKER_POLL_INTERVAL_SECONDS: Polling interval in seconds (default: 0)
    CONDUCTOR_WORKER_<TASK_TYPE>_POLLING_INTERVAL: Task-specific polling interval
    CONDUCTOR_WORKER_<TASK_TYPE>_DOMAIN: Task-specific domain

    Example:
    --------
    ```python
    # Using environment variables
    os.environ['CONDUCTOR_SERVER_URL'] = 'http://localhost:8080/api'
    os.environ['CONDUCTOR_AUTH_KEY'] = 'your_key'
    os.environ['CONDUCTOR_AUTH_SECRET'] = 'your_secret'

    config = Configuration()

    # Or with explicit parameters
    config = Configuration(
        server_url='http://localhost:8080/api',
        auth_key='your_key',
        auth_secret='your_secret'
    )
    ```
    """

    def __init__(
        self,
        server_url: Optional[str] = None,
        auth_key: Optional[str] = None,
        auth_secret: Optional[str] = None,
        debug: bool = False,
        auth_token_ttl_min: int = 45,
        # Worker properties
        polling_interval: Optional[int] = None,
        domain: Optional[str] = None,
        polling_interval_seconds: Optional[int] = None,
        # HTTP Configuration parameters
        api_key: Optional[Dict[str, str]] = None,
        api_key_prefix: Optional[Dict[str, str]] = None,
        username: Optional[str] = None,
        password: Optional[str] = None,
        access_token: Optional[str] = None,
        server_index: Optional[int] = None,
        server_variables: Optional[Dict[str, str]] = None,
        server_operation_index: Optional[Dict[int, int]] = None,
        server_operation_variables: Optional[Dict[int, Dict[str, str]]] = None,
        ignore_operation_servers: bool = False,
        ssl_ca_cert: Optional[str] = None,
        retries: Optional[int] = None,
        ca_cert_data: Optional[Union[str, bytes]] = None,
<<<<<<< HEAD
=======
        cert_file: Optional[str] = None,
        key_file: Optional[str] = None,
        verify_ssl: Optional[bool] = None,
>>>>>>> 58b9b600
        proxy: Optional[str] = None,
        proxy_headers: Optional[Dict[str, str]] = None,
        **kwargs: Any,
    ):
        """
        Initialize Configuration with environment variable support.

        Parameters:
        -----------
        server_url : str, optional
            Conductor server URL. If not provided, reads from CONDUCTOR_SERVER_URL env var.
        auth_key : str, optional
            Authentication key ID. If not provided, reads from CONDUCTOR_AUTH_KEY env var.
        auth_secret : str, optional
            Authentication key secret. If not provided, reads from CONDUCTOR_AUTH_SECRET env var.
        debug : bool, optional
            Enable debug logging. Default is False.
        polling_interval : int, optional
            Polling interval in milliseconds. If not provided, reads from CONDUCTOR_WORKER_POLL_INTERVAL env var.
        domain : str, optional
            Worker domain. If not provided, reads from CONDUCTOR_WORKER_DOMAIN env var.
        polling_interval_seconds : int, optional
            Polling interval in seconds. If not provided, reads from CONDUCTOR_WORKER_POLL_INTERVAL_SECONDS env var.
        **kwargs : Any
            Additional parameters passed to HttpConfiguration.

        Environment Variables:
        ---------------------
        CONDUCTOR_SERVER_URL: Server URL (e.g., http://localhost:8080/api)
        CONDUCTOR_AUTH_KEY: Authentication key ID
        CONDUCTOR_AUTH_SECRET: Authentication key secret
        CONDUCTOR_PROXY: Proxy URL for HTTP requests
        CONDUCTOR_PROXY_HEADERS: Proxy headers as JSON string or single header value
        """

        # Resolve server URL from parameter or environment variable
        if server_url is not None:
            self.server_url = server_url
        else:
            self.server_url = os.getenv("CONDUCTOR_SERVER_URL")

        if self.server_url is None or self.server_url == "":
            self.server_url = "http://localhost:8080/api"

        # Resolve authentication from parameters or environment variables
        if auth_key is not None:
            self.auth_key = auth_key
        else:
            self.auth_key = os.getenv("CONDUCTOR_AUTH_KEY")

        if auth_secret is not None:
            self.auth_secret = auth_secret
        else:
            self.auth_secret = os.getenv("CONDUCTOR_AUTH_SECRET")

        # Additional worker properties with environment variable fallback
        self.polling_interval = polling_interval or self._get_env_int(
            "CONDUCTOR_WORKER_POLL_INTERVAL", 100
        )
        self.domain = domain or os.getenv("CONDUCTOR_WORKER_DOMAIN", "default_domain")
        self.polling_interval_seconds = polling_interval_seconds or self._get_env_int(
            "CONDUCTOR_WORKER_POLL_INTERVAL_SECONDS", 0
        )

        # Store additional worker properties
        self._worker_properties: Dict[str, Dict[str, Any]] = {}

        # Setup API key authentication if auth credentials are provided
        if api_key is None:
            api_key = {}

        self.__ui_host = os.getenv("CONDUCTOR_UI_SERVER_URL")
        if self.__ui_host is None:
            self.__ui_host = self.server_url.replace("/api", "")

        # Proxy configuration - can be set via parameter or environment variable
        self.proxy = proxy or os.getenv("CONDUCTOR_PROXY")
        # Proxy headers - can be set via parameter or environment variable
        self.proxy_headers = proxy_headers
        if not self.proxy_headers and os.getenv("CONDUCTOR_PROXY_HEADERS"):
            try:
                self.proxy_headers = json.loads(os.getenv("CONDUCTOR_PROXY_HEADERS"))
            except (json.JSONDecodeError, TypeError):
                # If JSON parsing fails, treat as a single header value
                self.proxy_headers = {
                    "Authorization": os.getenv("CONDUCTOR_PROXY_HEADERS")
                }

        self.logger_format = "%(asctime)s %(name)-12s %(levelname)-8s %(message)s"

        # Create the underlying HTTP configuration
<<<<<<< HEAD
        self._http_config = HttpConfiguration(
            host=self.server_url,
            api_key=api_key,
            api_key_prefix=api_key_prefix,
            username=username,
            password=password,
            access_token=access_token,
            server_index=server_index,
            server_variables=server_variables,
            server_operation_index=server_operation_index,
            server_operation_variables=server_operation_variables,
            ignore_operation_servers=ignore_operation_servers,
            ssl_ca_cert=ssl_ca_cert or os.getenv("CONDUCTOR_SSL_CA_CERT"),
            retries=retries,
            ca_cert_data=ca_cert_data or os.getenv("CONDUCTOR_SSL_CA_CERT_DATA"),
            debug=debug,
            **kwargs,
        )
=======
        http_config_kwargs = {
            "host": self.server_url,
            "api_key": api_key,
            "api_key_prefix": api_key_prefix,
            "username": username,
            "password": password,
            "access_token": access_token,
            "server_index": server_index,
            "server_variables": server_variables,
            "server_operation_index": server_operation_index,
            "server_operation_variables": server_operation_variables,
            "ignore_operation_servers": ignore_operation_servers,
            "ssl_ca_cert": ssl_ca_cert or os.getenv("CONDUCTOR_SSL_CA_CERT"),
            "retries": retries,
            "ca_cert_data": ca_cert_data or os.getenv("CONDUCTOR_SSL_CA_CERT_DATA"),
            "debug": debug,
        }
        
        # Add SSL parameters if they exist in HttpConfiguration
        if cert_file or os.getenv("CONDUCTOR_CERT_FILE"):
            http_config_kwargs["cert_file"] = cert_file or os.getenv("CONDUCTOR_CERT_FILE")
        if key_file or os.getenv("CONDUCTOR_KEY_FILE"):
            http_config_kwargs["key_file"] = key_file or os.getenv("CONDUCTOR_KEY_FILE")
        if verify_ssl is not None:
            http_config_kwargs["verify_ssl"] = verify_ssl
        elif os.getenv("CONDUCTOR_VERIFY_SSL"):
            http_config_kwargs["verify_ssl"] = self._get_env_bool("CONDUCTOR_VERIFY_SSL", True)
        
        http_config_kwargs.update(kwargs)
        self._http_config = HttpConfiguration(**http_config_kwargs)

        # Set proxy configuration on the HTTP config
        if self.proxy:
            self._http_config.proxy = self.proxy
        if self.proxy_headers:
            self._http_config.proxy_headers = self.proxy_headers
>>>>>>> 58b9b600

        # Set proxy configuration on the HTTP config
        if self.proxy:
            self._http_config.proxy = self.proxy
        if self.proxy_headers:
            self._http_config.proxy_headers = self.proxy_headers

        # Debug switch and logging setup
        self.__debug = debug
        if self.__debug:
            self.__log_level = logging.DEBUG
        else:
            self.__log_level = logging.INFO
        # Log format
        self.__logger_format = "%(asctime)s %(name)-12s %(levelname)-8s %(message)s"

        # Setup logging
        self.logger = logging.getLogger(__name__)
        if debug:
            self.logger.setLevel(logging.DEBUG)

        self.is_logger_config_applied = False

        # Orkes Conductor auth token properties
        self.token_update_time = 0
        self.auth_token_ttl_sec = auth_token_ttl_min * 60

    def _get_env_float(self, env_var: str, default: float) -> float:
        """Get float value from environment variable with default fallback."""
        try:
            value = os.getenv(env_var)
            if value is not None:
                return float(value)
        except (ValueError, TypeError):
            self.logger.warning("Invalid float value for %s: %s", env_var, value)
        return default

    def _get_env_int(self, env_var: str, default: int) -> int:
        """Get integer value from environment variable with default fallback."""
        try:
            value = os.getenv(env_var)
            if value is not None:
                return int(value)
        except (ValueError, TypeError):
            self.logger.warning("Invalid float value for %s: %s", env_var, value)
        return default

    def _get_env_bool(self, env_var: str, default: bool) -> bool:
        """Get boolean value from environment variable with default fallback."""
        value = os.getenv(env_var)
        if value is not None:
            return value.lower() in ("true", "1")
        return default

    def get_worker_property_value(
        self, property_name: str, task_type: Optional[str] = None
    ) -> Optional[Any]:
        """
        Get worker property value with task-specific and global fallback.

        Follows the same pattern as the regular client:
        1. Check for task-specific environment variable: CONDUCTOR_WORKER_<TASK_TYPE>_<PROPERTY>
        2. Check for global environment variable: CONDUCTOR_WORKER_<PROPERTY>
        3. Return configured default value

        Parameters:
        -----------
        property_name : str
            Property name (e.g., 'polling_interval', 'domain')
        task_type : str, optional
            Task type for task-specific configuration

        Returns:
        --------
        Any
            Property value or None if not found
        """
        prefix = "conductor_worker"

        # Look for task-specific property
        if task_type:
            key_specific = f"{prefix}_{task_type}_{property_name}".upper()
            value = os.getenv(key_specific)
            if value is not None:
                return self._convert_property_value(property_name, value)

        # Look for global property
        key_global = f"{prefix}_{property_name}".upper()
        value = os.getenv(key_global)
        if value is not None:
            return self._convert_property_value(property_name, value)

        # Return default value
        elif property_name == "domain":
            return self.domain
        elif property_name == "polling_interval":
            return self.polling_interval
        elif property_name == "poll_interval_seconds":
            return self.polling_interval_seconds

        return None

    def _convert_property_value(self, property_name: str, value: str) -> Any:
        """Convert string property value to appropriate type."""
        if property_name == "polling_interval":
            try:
                return float(value)
            except (ValueError, TypeError):
                self.logger.warning("Invalid polling_interval value: %s", value)
                return self.polling_interval
        elif property_name == "polling_interval_seconds":
            try:
                return float(value)
            except (ValueError, TypeError):
                self.logger.warning("Invalid polling_interval_seconds value: %s", value)
                return self.polling_interval_seconds

        # For other properties, return as string
        return value

    def set_worker_property(self, task_type: str, property_name: str, value: Any) -> None:
        """
        Set worker property for a specific task type.

        Parameters:
        -----------
        task_type : str
            Task type name
        property_name : str
            Property name
        value : Any
            Property value
        """
        if task_type not in self._worker_properties:
            self._worker_properties[task_type] = {}
        self._worker_properties[task_type][property_name] = value

    def get_worker_property(self, task_type: str, property_name: str) -> Optional[Any]:
        """
        Get worker property for a specific task type.

        Parameters:
        -----------
        task_type : str
            Task type name
        property_name : str
            Property name

        Returns:
        --------
        Any
            Property value or None if not found
        """
        if task_type in self._worker_properties:
            return self._worker_properties[task_type].get(property_name)
        return None

    def get_polling_interval(self, task_type: Optional[str] = None) -> float:
        """
        Get polling interval for a task type with environment variable support.

        Parameters:
        -----------
        task_type : str, optional
            Task type for task-specific configuration

        Returns:
        --------
        float
            Polling interval in seconds
        """
        value = self.get_worker_property_value("polling_interval", task_type)
        return value if value is not None else self.default_polling_interval

    def get_domain(self, task_type: Optional[str] = None) -> Optional[str]:
        """
        Get domain for a task type with environment variable support.

        Parameters:
        -----------
        task_type : str, optional
            Task type for task-specific configuration

        Returns:
        --------
        str, optional
            Domain name or None
        """
        return self.get_worker_property_value("domain", task_type)

    def get_poll_interval(self, task_type: Optional[str] = None) -> int:
        """
        Get polling interval in milliseconds for a task type with environment variable support.

        Parameters:
        -----------
        task_type : str, optional
            Task type for task-specific configuration

        Returns:
        --------
        int
            Polling interval in milliseconds
        """
        if task_type:
            value = self.get_worker_property_value("polling_interval", task_type)
            if value is not None:
                return int(value)
        return self.polling_interval

    def get_poll_interval_seconds(self) -> int:
        """
        Get polling interval in seconds.

        Returns:
        --------
        int
            Polling interval in seconds
        """
        return self.polling_interval_seconds

    # Properties for commonly used HTTP configuration attributes
    @property
    def host(self) -> str:
        """Get server host URL."""
        if getattr(self, "_http_config", None) is not None:
            return self._http_config.host
        return getattr(self, "_host", None)

    @host.setter
    def host(self, value: str) -> None:
        """Set server host URL."""

        if getattr(self, "_http_config", None) is not None:
            self._http_config.host = value
        self._host = value

    @property
    def debug(self) -> bool:
        """Get debug status."""
        return self._http_config.debug

    @debug.setter
    def debug(self, value: bool) -> None:
        """Set debug status."""
        self._http_config.debug = value
        if value:
            self.logger.setLevel(logging.DEBUG)
            self.__log_level = logging.DEBUG
        else:
            self.logger.setLevel(logging.WARNING)
            self.__log_level = logging.INFO

    @property
    def api_key(self) -> Dict[str, str]:
        """Get API key dictionary."""
        return self._http_config.api_key

    @api_key.setter
    def api_key(self, value: Dict[str, str]) -> None:
        """Set API key dictionary."""
        self._http_config.api_key = value

    @property
    def api_key_prefix(self) -> Dict[str, str]:
        """Get API key prefix dictionary."""
        return self._http_config.api_key_prefix

    @api_key_prefix.setter
    def api_key_prefix(self, value: Dict[str, str]) -> None:
        """Set API key prefix dictionary."""
        self._http_config.api_key_prefix = value

    # Additional commonly used properties
    @property
    def username(self) -> Optional[str]:
        """Get username for HTTP basic authentication."""
        return self._http_config.username

    @username.setter
    def username(self, value: Optional[str]) -> None:
        """Set username for HTTP basic authentication."""
        self._http_config.username = value

    @property
    def password(self) -> Optional[str]:
        """Get password for HTTP basic authentication."""
        return self._http_config.password

    @password.setter
    def password(self, value: Optional[str]) -> None:
        """Set password for HTTP basic authentication."""
        self._http_config.password = value

    @property
    def access_token(self) -> Optional[str]:
        """Get access token."""
        return self._http_config.access_token

    @access_token.setter
    def access_token(self, value: Optional[str]) -> None:
        """Set access token."""
        self._http_config.access_token = value

    @property
    def verify_ssl(self) -> bool:
        """Get SSL verification status."""
        return self._http_config.verify_ssl

    @verify_ssl.setter
    def verify_ssl(self, value: bool) -> None:
        """Set SSL verification status."""
        self._http_config.verify_ssl = value

    @property
    def ssl_ca_cert(self) -> Optional[str]:
        """Get SSL CA certificate path."""
        return self._http_config.ssl_ca_cert

    @ssl_ca_cert.setter
    def ssl_ca_cert(self, value: Optional[str]) -> None:
        """Set SSL CA certificate path."""
        self._http_config.ssl_ca_cert = value

    @property
    def retries(self) -> Optional[int]:
        """Get number of retries."""
        return self._http_config.retries

    @retries.setter
    def retries(self, value: Optional[int]) -> None:
        """Set number of retries."""
        self._http_config.retries = value

    @property
    def logger_format(self) -> str:
        """Get logger format."""
        return self.__logger_format

    @logger_format.setter
    def logger_format(self, value: str) -> None:
        """Set logger format."""
        self.__logger_format = value

    @property
    def log_level(self) -> int:
        """Get log level."""
        return self.__log_level

    def apply_logging_config(self, log_format: Optional[str] = None, level=None):
        """Apply logging configuration for the application."""
        if self.is_logger_config_applied:
            return
        if log_format is None:
            log_format = self.logger_format
        if level is None:
            level = self.__log_level
        logging.basicConfig(format=log_format, level=level)
        self.is_logger_config_applied = True

    @staticmethod
    def get_logging_formatted_name(name):
        """Format a logger name with the current process ID."""
        return f"[pid:{os.getpid()}] {name}"

    @property
    def ui_host(self):
        return self.__ui_host

    # For any other attributes, delegate to the HTTP configuration
    def __getattr__(self, name: str) -> Any:
        """Delegate attribute access to underlying HTTP configuration."""
        if "_http_config" not in self.__dict__ or self._http_config is None:
            raise AttributeError(
                f"'{self.__class__.__name__}' object has no attribute '{name}'"
            )
        return getattr(self._http_config, name)<|MERGE_RESOLUTION|>--- conflicted
+++ resolved
@@ -77,12 +77,9 @@
         ssl_ca_cert: Optional[str] = None,
         retries: Optional[int] = None,
         ca_cert_data: Optional[Union[str, bytes]] = None,
-<<<<<<< HEAD
-=======
         cert_file: Optional[str] = None,
         key_file: Optional[str] = None,
         verify_ssl: Optional[bool] = None,
->>>>>>> 58b9b600
         proxy: Optional[str] = None,
         proxy_headers: Optional[Dict[str, str]] = None,
         **kwargs: Any,
@@ -174,26 +171,6 @@
         self.logger_format = "%(asctime)s %(name)-12s %(levelname)-8s %(message)s"
 
         # Create the underlying HTTP configuration
-<<<<<<< HEAD
-        self._http_config = HttpConfiguration(
-            host=self.server_url,
-            api_key=api_key,
-            api_key_prefix=api_key_prefix,
-            username=username,
-            password=password,
-            access_token=access_token,
-            server_index=server_index,
-            server_variables=server_variables,
-            server_operation_index=server_operation_index,
-            server_operation_variables=server_operation_variables,
-            ignore_operation_servers=ignore_operation_servers,
-            ssl_ca_cert=ssl_ca_cert or os.getenv("CONDUCTOR_SSL_CA_CERT"),
-            retries=retries,
-            ca_cert_data=ca_cert_data or os.getenv("CONDUCTOR_SSL_CA_CERT_DATA"),
-            debug=debug,
-            **kwargs,
-        )
-=======
         http_config_kwargs = {
             "host": self.server_url,
             "api_key": api_key,
@@ -230,7 +207,6 @@
             self._http_config.proxy = self.proxy
         if self.proxy_headers:
             self._http_config.proxy_headers = self.proxy_headers
->>>>>>> 58b9b600
 
         # Set proxy configuration on the HTTP config
         if self.proxy:
