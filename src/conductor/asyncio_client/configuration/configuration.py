from __future__ import annotations

import logging
import os
from typing import Any, Dict, Optional, Union

from conductor.asyncio_client.http.configuration import (
    Configuration as HttpConfiguration,
)


class Configuration:
    """
    Configuration adapter for Orkes Conductor Asyncio Client with environment variable support.

    This adapter wraps the generated HttpConfiguration class and provides:
    - Environment variable support for standard Conductor settings
    - Worker properties configuration (pollInterval, domain, etc.)
    - Backward compatibility with existing code

    Supported Environment Variables:
    --------------------------------
    CONDUCTOR_SERVER_URL: Server URL (e.g., http://localhost:8080/api)
    CONDUCTOR_AUTH_KEY: Authentication key ID
    CONDUCTOR_AUTH_SECRET: Authentication key secret

    Worker Properties (via environment variables):
    ----------------------------------------------
    CONDUCTOR_WORKER_DOMAIN: Default worker domain
    CONDUCTOR_WORKER_POLL_INTERVAL: Polling interval in milliseconds (default: 100)
    CONDUCTOR_WORKER_POLL_INTERVAL_SECONDS: Polling interval in seconds (default: 0)
    CONDUCTOR_WORKER_<TASK_TYPE>_POLLING_INTERVAL: Task-specific polling interval
    CONDUCTOR_WORKER_<TASK_TYPE>_DOMAIN: Task-specific domain

    Example:
    --------
    ```python
    # Using environment variables
    os.environ['CONDUCTOR_SERVER_URL'] = 'http://localhost:8080/api'
    os.environ['CONDUCTOR_AUTH_KEY'] = 'your_key'
    os.environ['CONDUCTOR_AUTH_SECRET'] = 'your_secret'

    config = Configuration()

    # Or with explicit parameters
    config = Configuration(
        server_url='http://localhost:8080/api',
        auth_key='your_key',
        auth_secret='your_secret'
    )
    ```
    """

    def __init__(
        self,
        server_url: Optional[str] = None,
        auth_key: Optional[str] = None,
        auth_secret: Optional[str] = None,
        debug: bool = False,
        auth_token_ttl_min: int = 45,
        # Worker properties
        polling_interval: Optional[int] = None,
        domain: Optional[str] = None,
        polling_interval_seconds: Optional[int] = None,
        # HTTP Configuration parameters
        api_key: Optional[Dict[str, str]] = None,
        api_key_prefix: Optional[Dict[str, str]] = None,
        username: Optional[str] = None,
        password: Optional[str] = None,
        access_token: Optional[str] = None,
        server_index: Optional[int] = None,
        server_variables: Optional[Dict[str, str]] = None,
        server_operation_index: Optional[Dict[int, int]] = None,
        server_operation_variables: Optional[Dict[int, Dict[str, str]]] = None,
        ignore_operation_servers: bool = False,
        ssl_ca_cert: Optional[str] = None,
        retries: Optional[int] = None,
        ca_cert_data: Optional[Union[str, bytes]] = None,
        **kwargs: Any,
    ):
        """
        Initialize Configuration with environment variable support.

        Parameters:
        -----------
        server_url : str, optional
            Conductor server URL. If not provided, reads from CONDUCTOR_SERVER_URL env var.
        auth_key : str, optional
            Authentication key ID. If not provided, reads from CONDUCTOR_AUTH_KEY env var.
        auth_secret : str, optional
            Authentication key secret. If not provided, reads from CONDUCTOR_AUTH_SECRET env var.
        debug : bool, optional
            Enable debug logging. Default is False.
        polling_interval : int, optional
            Polling interval in milliseconds. If not provided, reads from CONDUCTOR_WORKER_POLL_INTERVAL env var.
        domain : str, optional
            Worker domain. If not provided, reads from CONDUCTOR_WORKER_DOMAIN env var.
        polling_interval_seconds : int, optional
            Polling interval in seconds. If not provided, reads from CONDUCTOR_WORKER_POLL_INTERVAL_SECONDS env var.
        **kwargs : Any
            Additional parameters passed to HttpConfiguration.
        """

        # Resolve server URL from parameter or environment variable
        if server_url is not None:
            self.server_url = server_url
        else:
            self.server_url = os.getenv("CONDUCTOR_SERVER_URL")

        if self.server_url is None or self.server_url == "":
            self.server_url = "http://localhost:8080/api"

        # Resolve authentication from parameters or environment variables
        if auth_key is not None:
            self.auth_key = auth_key
        else:
            self.auth_key = os.getenv("CONDUCTOR_AUTH_KEY")

        if auth_secret is not None:
            self.auth_secret = auth_secret
        else:
            self.auth_secret = os.getenv("CONDUCTOR_AUTH_SECRET")

        # Additional worker properties with environment variable fallback
        self.polling_interval = polling_interval or self._get_env_int(
            "CONDUCTOR_WORKER_POLL_INTERVAL", 100
        )
        self.domain = domain or os.getenv("CONDUCTOR_WORKER_DOMAIN", "default_domain")
        self.polling_interval_seconds = polling_interval_seconds or self._get_env_int(
            "CONDUCTOR_WORKER_POLL_INTERVAL_SECONDS", 0
        )

        # Store additional worker properties
        self._worker_properties: Dict[str, Dict[str, Any]] = {}

        # Setup API key authentication if auth credentials are provided
        if api_key is None:
            api_key = {}

        self.__ui_host = os.getenv("CONDUCTOR_UI_SERVER_URL")
        if self.__ui_host is None:
            self.__ui_host = self.server_url.replace("/api", "")

        self.logger_format = "%(asctime)s %(name)-12s %(levelname)-8s %(message)s"

        # Create the underlying HTTP configuration
        self._http_config = HttpConfiguration(
            host=self.server_url,
            api_key=api_key,
            api_key_prefix=api_key_prefix,
            username=username,
            password=password,
            access_token=access_token,
            server_index=server_index,
            server_variables=server_variables,
            server_operation_index=server_operation_index,
            server_operation_variables=server_operation_variables,
            ignore_operation_servers=ignore_operation_servers,
            ssl_ca_cert=ssl_ca_cert,
            retries=retries,
            ca_cert_data=ca_cert_data,
            debug=debug,
            **kwargs,
        )

        # Debug switch and logging setup
        self.__debug = debug
        if self.__debug:
            self.__log_level = logging.DEBUG
        else:
            self.__log_level = logging.INFO
        # Log format
        self.__logger_format = "%(asctime)s %(name)-12s %(levelname)-8s %(message)s"

        # Setup logging
        self.logger = logging.getLogger(__name__)
        if debug:
            self.logger.setLevel(logging.DEBUG)

<<<<<<< HEAD
        # Orkes Conductor auth token properties
        self.token_update_time = 0
        self.auth_token_ttl_sec = auth_token_ttl_min * 60
=======
        self.is_logger_config_applied = False
>>>>>>> 7e444549

    def _get_env_float(self, env_var: str, default: float) -> float:
        """Get float value from environment variable with default fallback."""
        try:
            value = os.getenv(env_var)
            if value is not None:
                return float(value)
        except (ValueError, TypeError):
            self.logger.warning("Invalid float value for %s: %s", env_var, value)
        return default

    def _get_env_int(self, env_var: str, default: int) -> int:
        """Get integer value from environment variable with default fallback."""
        try:
            value = os.getenv(env_var)
            if value is not None:
                return int(value)
        except (ValueError, TypeError):
            self.logger.warning("Invalid float value for %s: %s", env_var, value)
        return default

    def get_worker_property_value(
        self, property_name: str, task_type: Optional[str] = None
    ) -> Optional[Any]:
        """
        Get worker property value with task-specific and global fallback.

        Follows the same pattern as the regular client:
        1. Check for task-specific environment variable: CONDUCTOR_WORKER_<TASK_TYPE>_<PROPERTY>
        2. Check for global environment variable: CONDUCTOR_WORKER_<PROPERTY>
        3. Return configured default value

        Parameters:
        -----------
        property_name : str
            Property name (e.g., 'polling_interval', 'domain')
        task_type : str, optional
            Task type for task-specific configuration

        Returns:
        --------
        Any
            Property value or None if not found
        """
        prefix = "conductor_worker"

        # Look for task-specific property
        if task_type:
            key_specific = f"{prefix}_{task_type}_{property_name}".upper()
            value = os.getenv(key_specific)
            if value is not None:
                return self._convert_property_value(property_name, value)

        # Look for global property
        key_global = f"{prefix}_{property_name}".upper()
        value = os.getenv(key_global)
        if value is not None:
            return self._convert_property_value(property_name, value)

        # Return default value
        elif property_name == "domain":
            return self.domain
        elif property_name == "polling_interval":
            return self.polling_interval
        elif property_name == "poll_interval_seconds":
            return self.polling_interval_seconds

        return None

    def _convert_property_value(self, property_name: str, value: str) -> Any:
        """Convert string property value to appropriate type."""
        if property_name == "polling_interval":
            try:
                return float(value)
            except (ValueError, TypeError):
                self.logger.warning("Invalid polling_interval value: %s", value)
                return self.polling_interval
        elif property_name == "polling_interval_seconds":
            try:
                return float(value)
            except (ValueError, TypeError):
                self.logger.warning("Invalid polling_interval_seconds value: %s", value)
                return self.polling_interval_seconds

        # For other properties, return as string
        return value

    def set_worker_property(
        self, task_type: str, property_name: str, value: Any
    ) -> None:
        """
        Set worker property for a specific task type.

        Parameters:
        -----------
        task_type : str
            Task type name
        property_name : str
            Property name
        value : Any
            Property value
        """
        if task_type not in self._worker_properties:
            self._worker_properties[task_type] = {}
        self._worker_properties[task_type][property_name] = value

    def get_worker_property(self, task_type: str, property_name: str) -> Optional[Any]:
        """
        Get worker property for a specific task type.

        Parameters:
        -----------
        task_type : str
            Task type name
        property_name : str
            Property name

        Returns:
        --------
        Any
            Property value or None if not found
        """
        if task_type in self._worker_properties:
            return self._worker_properties[task_type].get(property_name)
        return None

    def get_polling_interval(self, task_type: Optional[str] = None) -> float:
        """
        Get polling interval for a task type with environment variable support.

        Parameters:
        -----------
        task_type : str, optional
            Task type for task-specific configuration

        Returns:
        --------
        float
            Polling interval in seconds
        """
        value = self.get_worker_property_value("polling_interval", task_type)
        return value if value is not None else self.default_polling_interval

    def get_domain(self, task_type: Optional[str] = None) -> Optional[str]:
        """
        Get domain for a task type with environment variable support.

        Parameters:
        -----------
        task_type : str, optional
            Task type for task-specific configuration

        Returns:
        --------
        str, optional
            Domain name or None
        """
        return self.get_worker_property_value("domain", task_type)

    def get_poll_interval(self, task_type: Optional[str] = None) -> int:
        """
        Get polling interval in milliseconds for a task type with environment variable support.

        Parameters:
        -----------
        task_type : str, optional
            Task type for task-specific configuration

        Returns:
        --------
        int
            Polling interval in milliseconds
        """
        if task_type:
            value = self.get_worker_property_value("polling_interval", task_type)
            if value is not None:
                return int(value)
        return self.polling_interval

    def get_poll_interval_seconds(self) -> int:
        """
        Get polling interval in seconds.

        Returns:
        --------
        int
            Polling interval in seconds
        """
        return self.polling_interval_seconds

    # Properties for commonly used HTTP configuration attributes
    @property
    def host(self) -> str:
        """Get server host URL."""
        if getattr(self, "_http_config", None) is not None:
            return self._http_config.host
        return getattr(self, "_host", None)

    @host.setter
    def host(self, value: str) -> None:
        """Set server host URL."""

        if getattr(self, "_http_config", None) is not None:
            self._http_config.host = value
        self._host = value

    @property
    def debug(self) -> bool:
        """Get debug status."""
        return self._http_config.debug

    @debug.setter
    def debug(self, value: bool) -> None:
        """Set debug status."""
        self._http_config.debug = value
        if value:
            self.logger.setLevel(logging.DEBUG)
            self.__log_level = logging.DEBUG
        else:
            self.logger.setLevel(logging.WARNING)
            self.__log_level = logging.INFO

    @property
    def api_key(self) -> Dict[str, str]:
        """Get API key dictionary."""
        return self._http_config.api_key

    @api_key.setter
    def api_key(self, value: Dict[str, str]) -> None:
        """Set API key dictionary."""
        self._http_config.api_key = value

    @property
    def api_key_prefix(self) -> Dict[str, str]:
        """Get API key prefix dictionary."""
        return self._http_config.api_key_prefix

    @api_key_prefix.setter
    def api_key_prefix(self, value: Dict[str, str]) -> None:
        """Set API key prefix dictionary."""
        self._http_config.api_key_prefix = value

    # Additional commonly used properties
    @property
    def username(self) -> Optional[str]:
        """Get username for HTTP basic authentication."""
        return self._http_config.username

    @username.setter
    def username(self, value: Optional[str]) -> None:
        """Set username for HTTP basic authentication."""
        self._http_config.username = value

    @property
    def password(self) -> Optional[str]:
        """Get password for HTTP basic authentication."""
        return self._http_config.password

    @password.setter
    def password(self, value: Optional[str]) -> None:
        """Set password for HTTP basic authentication."""
        self._http_config.password = value

    @property
    def access_token(self) -> Optional[str]:
        """Get access token."""
        return self._http_config.access_token

    @access_token.setter
    def access_token(self, value: Optional[str]) -> None:
        """Set access token."""
        self._http_config.access_token = value

    @property
    def verify_ssl(self) -> bool:
        """Get SSL verification status."""
        return self._http_config.verify_ssl

    @verify_ssl.setter
    def verify_ssl(self, value: bool) -> None:
        """Set SSL verification status."""
        self._http_config.verify_ssl = value

    @property
    def ssl_ca_cert(self) -> Optional[str]:
        """Get SSL CA certificate path."""
        return self._http_config.ssl_ca_cert

    @ssl_ca_cert.setter
    def ssl_ca_cert(self, value: Optional[str]) -> None:
        """Set SSL CA certificate path."""
        self._http_config.ssl_ca_cert = value

    @property
    def retries(self) -> Optional[int]:
        """Get number of retries."""
        return self._http_config.retries

    @retries.setter
    def retries(self, value: Optional[int]) -> None:
        """Set number of retries."""
        self._http_config.retries = value

    @property
    def logger_format(self) -> str:
        """Get logger format."""
        return self.__logger_format

    @logger_format.setter
    def logger_format(self, value: str) -> None:
        """Set logger format."""
        self.__logger_format = value

    @property
    def log_level(self) -> int:
        """Get log level."""
        return self.__log_level

    def apply_logging_config(self, log_format: Optional[str] = None, level=None):
        """Apply logging configuration for the application."""
        if self.is_logger_config_applied:
            return
        if log_format is None:
            log_format = self.logger_format
        if level is None:
            level = self.__log_level
        logging.basicConfig(format=log_format, level=level)
<<<<<<< HEAD
=======
        self.is_logger_config_applied = True
>>>>>>> 7e444549

    @staticmethod
    def get_logging_formatted_name(name):
        """Format a logger name with the current process ID."""
        return f"[pid:{os.getpid()}] {name}"

    @property
    def ui_host(self):
        return self.__ui_host

    # For any other attributes, delegate to the HTTP configuration
    def __getattr__(self, name: str) -> Any:
        """Delegate attribute access to underlying HTTP configuration."""
        if "_http_config" not in self.__dict__ or self._http_config is None:
            raise AttributeError(
                f"'{self.__class__.__name__}' object has no attribute '{name}'"
            )
        return getattr(self._http_config, name)<|MERGE_RESOLUTION|>--- conflicted
+++ resolved
@@ -177,13 +177,11 @@
         if debug:
             self.logger.setLevel(logging.DEBUG)
 
-<<<<<<< HEAD
+        self.is_logger_config_applied = False
+
         # Orkes Conductor auth token properties
         self.token_update_time = 0
         self.auth_token_ttl_sec = auth_token_ttl_min * 60
-=======
-        self.is_logger_config_applied = False
->>>>>>> 7e444549
 
     def _get_env_float(self, env_var: str, default: float) -> float:
         """Get float value from environment variable with default fallback."""
@@ -504,17 +502,14 @@
 
     def apply_logging_config(self, log_format: Optional[str] = None, level=None):
         """Apply logging configuration for the application."""
-        if self.is_logger_config_applied:
-            return
         if log_format is None:
             log_format = self.logger_format
         if level is None:
             level = self.__log_level
-        logging.basicConfig(format=log_format, level=level)
-<<<<<<< HEAD
-=======
-        self.is_logger_config_applied = True
->>>>>>> 7e444549
+        logging.basicConfig(
+            format=log_format,
+            level=level
+        )
 
     @staticmethod
     def get_logging_formatted_name(name):
