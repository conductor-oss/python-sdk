--- conflicted
+++ resolved
@@ -86,13 +86,8 @@
         pass
 
     @abstractmethod
-<<<<<<< HEAD
     def search(self, start: int = 0, size: int = 100, free_text: str = "*",
-               query: str = None) -> ScrollableSearchResultWorkflowSummary:
-=======
-    def search(self, start: int = 0, size: int = 100, free_text: str = '*',
                query: Optional[str] = None) -> ScrollableSearchResultWorkflowSummary:
->>>>>>> eb92d493
         pass
 
     @abstractmethod
