import datetime
import logging
import re
from dateutil.parser import parse
from typing import Any, ClassVar, Dict, Tuple

import six
from requests.structures import CaseInsensitiveDict

import conductor.client.http.models as http_models
from conductor.client.configuration.configuration import Configuration
from conductor.client.http import rest

logger = logging.getLogger(
    Configuration.get_logging_formatted_name(
        __name__
    )
)


class ObjectMapper(object):
<<<<<<< HEAD
    PRIMITIVE_TYPES = (float, bool, bytes, six.text_type) + six.integer_types
    NATIVE_TYPES_MAPPING = {
        "int": int,
        "long": int if six.PY3 else long,  # noqa: F821
        "float": float,
        "str": str,
        "bool": bool,
        "date": datetime.date,
        "datetime": datetime.datetime,
        "object": object,
=======
    PRIMITIVE_TYPES: ClassVar[Tuple[Any, ...]] = (float, bool, bytes, six.text_type, *six.integer_types)
    NATIVE_TYPES_MAPPING: ClassVar[Dict[str, Any]] = {
        'int': int,
        'long': int if six.PY3 else long,  # noqa: F821, RUF100, YTT202
        'float': float,
        'str': str,
        'bool': bool,
        'date': datetime.date,
        'datetime': datetime.datetime,
        'object': object,
>>>>>>> eb92d493
    }

    def to_json(self, obj):
        if obj is None:
            return None
        elif isinstance(obj, self.PRIMITIVE_TYPES):
            return obj
        elif isinstance(obj, list):
            return [self.to_json(sub_obj) for sub_obj in obj]
        elif isinstance(obj, tuple):
            return tuple(self.to_json(sub_obj) for sub_obj in obj)
        elif isinstance(obj, (datetime.datetime, datetime.date)):
            return obj.isoformat()
        elif isinstance(obj, dict) or isinstance(obj, CaseInsensitiveDict):
            obj_dict = obj
<<<<<<< HEAD
        # Convert model obj to dict except
        # attributes `swagger_types`, `attribute_map`
        # and attributes which value is not None.
        # Convert attribute name to json key in
        # model definition for request.
        elif hasattr(obj, "attribute_map") and hasattr(obj, "swagger_types"):
            obj_dict = {obj.attribute_map[attr]: getattr(obj, attr)
                        for attr, _ in six.iteritems(obj.swagger_types)
                        if getattr(obj, attr) is not None}
        else:
            obj_dict = {name: getattr(obj, name)
                        for name in vars(obj)
                        if getattr(obj, name) is not None}
=======
        elif hasattr(obj, 'attribute_map') and hasattr(obj, 'swagger_types'):
            obj_dict = {obj.attribute_map[attr]: getattr(obj, attr)
                    for attr, _ in six.iteritems(obj.swagger_types)
                    if getattr(obj, attr) is not None}
        else:
            obj_dict = {name: getattr(obj, name)
                    for name in vars(obj)
                    if getattr(obj, name) is not None}
>>>>>>> eb92d493

        return {key: self.to_json(val)
            for key, val in six.iteritems(obj_dict)}

    def from_json(self, data, klass):
        return self.__deserialize(data, klass)

    def __deserialize(self, data, klass):
        if data is None:
            return None

<<<<<<< HEAD
        if type(klass) == str:
            if klass.startswith("list["):
                sub_kls = re.match(r"list\[(.*)\]", klass).group(1)
=======
        if isinstance(klass, str):
            if klass.startswith('list['):
                sub_kls = re.match(r'list\[(.*)\]', klass).group(1)
>>>>>>> eb92d493
                return [self.__deserialize(sub_data, sub_kls)
                        for sub_data in data]

            if klass.startswith("dict("):
                sub_kls = re.match(r"dict\(([^,]*), (.*)\)", klass).group(2)
                return {k: self.__deserialize(v, sub_kls)
                        for k, v in six.iteritems(data)}

            # convert str to class
            if klass in self.NATIVE_TYPES_MAPPING:
                klass = self.NATIVE_TYPES_MAPPING[klass]
            else:
                klass = getattr(http_models, klass)

        if klass in self.PRIMITIVE_TYPES:
            return self.__deserialize_primitive(data, klass)
        elif klass is object:
            return self.__deserialize_object(data)
        elif klass is datetime.date:
            return self.__deserialize_date(data)
        elif klass is datetime.datetime:
            return self.__deserialize_datatime(data)
        else:
            return self.__deserialize_model(data, klass)

    def __deserialize_primitive(self, data, klass):
        """Deserializes string to primitive type.

        :param data: str.
        :param klass: class literal.

        :return: int, long, float, str, bool.
        """
        try:
            if isinstance(klass, str) and isinstance(data, bytes):
                return self.__deserialize_bytes_to_str(data)
            return klass(data)
        except UnicodeEncodeError:
            return six.text_type(data)
        except TypeError:
            return data

    def __deserialize_bytes_to_str(self, data):
        return data.decode("utf-8")

    def __deserialize_object(self, value):
        """Return a original value.

        :return: object.
        """
        return value

    def __deserialize_date(self, string):
        """Deserializes string to date.

        :param string: str.
        :return: date.
        """
        try:
            return parse(string).date()
        except ImportError:
            return string
        except ValueError as err:
            raise rest.ApiException(
                status=0,
                reason="Failed to parse `{0}` as date object".format(string)
            ) from err

    def __deserialize_datatime(self, string):
        """Deserializes string to datetime.

        The string should be in iso8601 datetime format.

        :param string: str.
        :return: datetime.
        """
        try:
            return parse(string)
        except ImportError:
            return string
        except ValueError as err:
            raise rest.ApiException(
                status=0,
                reason=(
                    "Failed to parse `{0}` as datetime object"
                    .format(string)
                )
            ) from err

    def __hasattr(self, object, name):
        return name in object.__class__.__dict__

    def __deserialize_model(self, data, klass):
        if not klass.swagger_types and not self.__hasattr(klass, "get_real_child_model"):
            return data

        kwargs = {}
        if klass.swagger_types is not None:
            for attr, attr_type in six.iteritems(klass.swagger_types):
                if (data is not None and
                        klass.attribute_map[attr] in data and
                        isinstance(data, (list, dict))):
                    value = data[klass.attribute_map[attr]]
                    kwargs[attr] = self.__deserialize(value, attr_type)

        instance = klass(**kwargs)

        if (isinstance(instance, dict) and
                klass.swagger_types is not None and
                isinstance(data, dict)):
            for key, value in data.items():
                if key not in klass.swagger_types:
                    instance[key] = value
        if self.__hasattr(instance, "get_real_child_model"):
            klass_name = instance.get_real_child_model(data)
            if klass_name:
                instance = self.__deserialize(data, klass_name)
        return instance<|MERGE_RESOLUTION|>--- conflicted
+++ resolved
@@ -19,7 +19,6 @@
 
 
 class ObjectMapper(object):
-<<<<<<< HEAD
     PRIMITIVE_TYPES = (float, bool, bytes, six.text_type) + six.integer_types
     NATIVE_TYPES_MAPPING = {
         "int": int,
@@ -30,19 +29,6 @@
         "date": datetime.date,
         "datetime": datetime.datetime,
         "object": object,
-=======
-    PRIMITIVE_TYPES: ClassVar[Tuple[Any, ...]] = (float, bool, bytes, six.text_type, *six.integer_types)
-    NATIVE_TYPES_MAPPING: ClassVar[Dict[str, Any]] = {
-        'int': int,
-        'long': int if six.PY3 else long,  # noqa: F821, RUF100, YTT202
-        'float': float,
-        'str': str,
-        'bool': bool,
-        'date': datetime.date,
-        'datetime': datetime.datetime,
-        'object': object,
->>>>>>> eb92d493
-    }
 
     def to_json(self, obj):
         if obj is None:
@@ -57,7 +43,6 @@
             return obj.isoformat()
         elif isinstance(obj, dict) or isinstance(obj, CaseInsensitiveDict):
             obj_dict = obj
-<<<<<<< HEAD
         # Convert model obj to dict except
         # attributes `swagger_types`, `attribute_map`
         # and attributes which value is not None.
@@ -71,16 +56,6 @@
             obj_dict = {name: getattr(obj, name)
                         for name in vars(obj)
                         if getattr(obj, name) is not None}
-=======
-        elif hasattr(obj, 'attribute_map') and hasattr(obj, 'swagger_types'):
-            obj_dict = {obj.attribute_map[attr]: getattr(obj, attr)
-                    for attr, _ in six.iteritems(obj.swagger_types)
-                    if getattr(obj, attr) is not None}
-        else:
-            obj_dict = {name: getattr(obj, name)
-                    for name in vars(obj)
-                    if getattr(obj, name) is not None}
->>>>>>> eb92d493
 
         return {key: self.to_json(val)
             for key, val in six.iteritems(obj_dict)}
@@ -92,15 +67,10 @@
         if data is None:
             return None
 
-<<<<<<< HEAD
         if type(klass) == str:
             if klass.startswith("list["):
                 sub_kls = re.match(r"list\[(.*)\]", klass).group(1)
-=======
-        if isinstance(klass, str):
-            if klass.startswith('list['):
-                sub_kls = re.match(r'list\[(.*)\]', klass).group(1)
->>>>>>> eb92d493
+
                 return [self.__deserialize(sub_data, sub_kls)
                         for sub_data in data]
 
