from __future__ import absolute_import
from abc import ABC, abstractmethod
from typing import List

from conductor.client.http.models.integration import Integration
from conductor.client.http.models.integration_api import IntegrationApi
from conductor.client.http.models.integration_api_update import IntegrationApiUpdate
from conductor.client.http.models.integration_update import IntegrationUpdate
from conductor.client.http.models.prompt_template import PromptTemplate


class IntegrationClient(ABC):
    """Client for managing integrations with external systems.  Some examples of integrations are:
    1. AI/LLM providers (e.g. OpenAI, HuggingFace)
    2. Vector DBs (Pinecone, Weaviate etc.)
    3. Kafka
    4. Relational databases

    Integrations are configured as integration -> api with 1->N cardinality.
    APIs are the underlying resources for an integration and depending on the type of integration they represent underlying resources.
    Examples:
        LLM integrations
        The integration specifies the name of the integration unique to your environment, api keys and endpoint used.
        APIs are the models (e.g. text-davinci-003, or text-embedding-ada-002)

        Vector DB integrations,
        The integration represents the cluster, specifies the name of the integration unique to your environment, api keys and endpoint used.
        APIs are the indexes (e.g. pinecone) or class (e.g. for weaviate)

        Kafka
        The integration represents the cluster, specifies the name of the integration unique to your environment, api keys and endpoint used.
        APIs are the topics that are configured for use within this kafka cluster
    """

    @abstractmethod
    def associate_prompt_with_integration(self, ai_integration:str, model_name:str, prompt_name:str):
        """Associate a prompt with an AI integration and model"""
<<<<<<< HEAD
=======
        ...
>>>>>>> eb92d493

    @abstractmethod
    def delete_integration_api(self, api_name:str, integration_name:str):
        """Delete a specific integration api for a given integration"""
<<<<<<< HEAD
=======
        ...
>>>>>>> eb92d493

    @abstractmethod
    def delete_integration(self, integration_name:str):
        """Delete an integration"""


    @abstractmethod
    def get_integration_api(self, api_name:str, integration_name:str) -> IntegrationApi:
        ...

    @abstractmethod
    def get_integration_apis(self, integration_name:str) -> List[IntegrationApi]:
        ...

    @abstractmethod
    def get_integration(self, integration_name:str) -> Integration:
        ...

    @abstractmethod
    def get_integrations(self) -> List[Integration]:
        """Returns the list of all the available integrations"""


    @abstractmethod
    def get_prompts_with_integration(self, ai_integration:str, model_name:str) -> List[PromptTemplate]:
        ...

    @abstractmethod
    def get_token_usage_for_integration(self, name, integration_name) -> int:
        ...

    @abstractmethod
    def get_token_usage_for_integration_provider(self, name) -> dict:
        ...

    @abstractmethod
    def register_token_usage(self, body, name, integration_name):
        ...

    @abstractmethod
    def save_integration_api(self, integration_name, api_name, api_details: IntegrationApiUpdate):
        ...

    @abstractmethod
    def save_integration(self, integration_name, integration_details: IntegrationUpdate):
        ...

    # Tags

    @abstractmethod
    def delete_tag_for_integration(self, body, tag_name, integration_name):
        """Delete an integration"""


    @abstractmethod
    def delete_tag_for_integration_provider(self, body, name):
        ...

    @abstractmethod
    def put_tag_for_integration(self, body, name, integration_name):
        ...

    @abstractmethod
    def put_tag_for_integration_provider(self, body, name):
        ...

    @abstractmethod
    def get_tags_for_integration(self, name, integration_name):
        ...

    @abstractmethod
    def get_tags_for_integration_provider(self, name):
        ...<|MERGE_RESOLUTION|>--- conflicted
+++ resolved
@@ -35,18 +35,12 @@
     @abstractmethod
     def associate_prompt_with_integration(self, ai_integration:str, model_name:str, prompt_name:str):
         """Associate a prompt with an AI integration and model"""
-<<<<<<< HEAD
-=======
         ...
->>>>>>> eb92d493
 
     @abstractmethod
     def delete_integration_api(self, api_name:str, integration_name:str):
         """Delete a specific integration api for a given integration"""
-<<<<<<< HEAD
-=======
         ...
->>>>>>> eb92d493
 
     @abstractmethod
     def delete_integration(self, integration_name:str):
