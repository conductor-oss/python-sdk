from __future__ import absolute_import

from abc import ABC, abstractmethod
from typing import List

# python 2 and python 3 compatibility library

from conductor.client.http.models.schema_def import SchemaDef


class SchemaClient(ABC):

    @abstractmethod
    def register_schema(self, schema: SchemaDef) -> None:
        """
        Register a new schema.
        """
<<<<<<< HEAD
=======
        ...
>>>>>>> eb92d493

    @abstractmethod
    def get_schema(self, schema_name: str, version: int) -> SchemaDef:
        """
        Retrieve a schema by its name and version.
        """
<<<<<<< HEAD
=======
        ...
>>>>>>> eb92d493

    @abstractmethod
    def get_all_schemas(self) -> List[SchemaDef]:
        """
        Retrieve all schemas.
        """
<<<<<<< HEAD
=======
        ...
>>>>>>> eb92d493

    @abstractmethod
    def delete_schema(self, schema_name: str, version: int) -> None:
        """
        Delete a schema by its name and version.
        """
<<<<<<< HEAD
=======
        ...
>>>>>>> eb92d493

    @abstractmethod
    def delete_schema_by_name(self, schema_name: str) -> None:
        """
        Delete all the versions of a schema by its name
<<<<<<< HEAD
        """
=======
        """
        ...
>>>>>>> eb92d493
<|MERGE_RESOLUTION|>--- conflicted
+++ resolved
@@ -15,48 +15,32 @@
         """
         Register a new schema.
         """
-<<<<<<< HEAD
-=======
         ...
->>>>>>> eb92d493
 
     @abstractmethod
     def get_schema(self, schema_name: str, version: int) -> SchemaDef:
         """
         Retrieve a schema by its name and version.
         """
-<<<<<<< HEAD
-=======
         ...
->>>>>>> eb92d493
 
     @abstractmethod
     def get_all_schemas(self) -> List[SchemaDef]:
         """
         Retrieve all schemas.
         """
-<<<<<<< HEAD
-=======
         ...
->>>>>>> eb92d493
 
     @abstractmethod
     def delete_schema(self, schema_name: str, version: int) -> None:
         """
         Delete a schema by its name and version.
         """
-<<<<<<< HEAD
-=======
         ...
->>>>>>> eb92d493
 
     @abstractmethod
     def delete_schema_by_name(self, schema_name: str) -> None:
         """
         Delete all the versions of a schema by its name
-<<<<<<< HEAD
         """
-=======
-        """
-        ...
->>>>>>> eb92d493
+        ...