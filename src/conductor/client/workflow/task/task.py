from __future__ import annotations

from abc import ABC, abstractmethod
from copy import deepcopy
from typing import Any, Dict, List, Union, Optional

from typing_extensions import Self

from conductor.client.http.models.workflow_task import WorkflowTask, CacheConfig
from conductor.client.workflow.task.task_type import TaskType


def get_task_interface_list_as_workflow_task_list(*tasks: Self) -> List[WorkflowTask]:
    converted_tasks = []
    for task in tasks:
        wf_task = task.to_workflow_task()
        if isinstance(wf_task, list):
            # to_workflow_task() returned a list. E.g.: DynamicFork.to_workflow_task() returns the DynamicFork and the Join task.
            converted_tasks.extend(wf_task)
        else:
            converted_tasks.append(task.to_workflow_task())
    return converted_tasks


class TaskInterface(ABC):
    def __init__(self,
                 task_reference_name: str,
                 task_type: TaskType,
                 task_name: Optional[str] = None,
                 description: Optional[str] = None,
                 optional: Optional[bool] = None,
                 input_parameters: Optional[Dict[str, Any]] = None,
                 cache_key: Optional[str] = None,
                 cache_ttl_second: int = 0) -> Self:
        self.task_reference_name = task_reference_name
        self.task_type = task_type
        self.task_name = task_name if task_name is not None else task_type.value
        self.description = description
        self.optional = optional
        self.input_parameters = input_parameters if input_parameters is not None else {}
        self.cache_key = cache_key
        self.cache_ttl_second = cache_ttl_second
        self._expression = None
        self._evaluator_type = None

    @property
    def task_reference_name(self) -> str:
        return self._task_reference_name

    @task_reference_name.setter
    def task_reference_name(self, task_reference_name: str) -> None:
        if not isinstance(task_reference_name, str):
            raise Exception("invalid type")
        self._task_reference_name = deepcopy(task_reference_name)

    @property
    def task_type(self) -> TaskType:
        return self._task_type

    @task_type.setter
    def task_type(self, task_type: TaskType) -> None:
        if not isinstance(task_type, TaskType):
            raise Exception("invalid type")
        self._task_type = deepcopy(task_type)

    @property
    def name(self) -> str:
        return self._name

    @name.setter
    def name(self, name: str) -> None:
        if not isinstance(name, str):
            raise Exception("invalid type")
        self._name = name

    @property
    def expression(self) -> str:
        return self._expression

    @expression.setter
    def expression(self, expression: str) -> None:
        self._expression = expression

    @property
    def evaluator_type(self) -> str:
        return self._evaluator_type

    @evaluator_type.setter
    def evaluator_type(self, evaluator_type: str) -> None:
        self._evaluator_type = evaluator_type

    def cache(self, cache_key: str, cache_ttl_second: int):
        self._cache_key = cache_key
        self._cache_ttl_second = cache_ttl_second

    @property
    def description(self) -> str:
        return self._description

    @description.setter
    def description(self, description: str) -> None:
<<<<<<< HEAD
        if description != None and not isinstance(description, str):
            raise Exception("invalid type")
=======
        if description is not None and not isinstance(description, str):
            raise Exception('invalid type')
>>>>>>> eb92d493
        self._description = deepcopy(description)

    @property
    def optional(self) -> bool:
        return self._optional

    @optional.setter
    def optional(self, optional: bool) -> None:
        if optional is not None and not isinstance(optional, bool):
            raise Exception("invalid type")
        self._optional = deepcopy(optional)

    @property
    def input_parameters(self) -> Dict[str, Any]:
        return self._input_parameters

    @input_parameters.setter
    def input_parameters(self, input_parameters: Dict[str, Any]) -> None:
        if input_parameters is None:
            self._input_parameters = {}
            return
        if not isinstance(input_parameters, dict):
            try:
                self._input_parameters = input_parameters.__dict__
<<<<<<< HEAD
            except:
                raise Exception(f"invalid type: {type(input_parameters)}")
=======
            except AttributeError as err:
                raise ValueError(f'Invalid type: {type(input_parameters)}') from err

>>>>>>> eb92d493
        self._input_parameters = deepcopy(input_parameters)

    def input_parameter(self, key: str, value: Any) -> Self:
        if not isinstance(key, str):
            raise Exception("invalid type")
        self._input_parameters[key] = deepcopy(value)
        return self

    def to_workflow_task(self) -> WorkflowTask:
        cache_config = None
        if self._cache_ttl_second > 0 and self._cache_key is not None:
            cache_config = CacheConfig(key=self._cache_key, ttl_in_second=self._cache_ttl_second)
        return WorkflowTask(
            name=self._name,
            task_reference_name=self._task_reference_name,
            type=self._task_type.value,
            description=self._description,
            input_parameters=self._input_parameters,
            optional=self._optional,
            cache_config=cache_config,
            expression=self._expression,
            evaluator_type=self._evaluator_type
        )

    def output(self, json_path: Optional[str] = None) -> str:
        if json_path is None:
<<<<<<< HEAD
            return "${" + f"{self.task_reference_name}.output" + "}"
        elif json_path.startswith("."):
            return "${" + f"{self.task_reference_name}.output{json_path}" + "}"
        else:
            return "${" + f"{self.task_reference_name}.output.{json_path}" + "}"
=======
            return '${' + f'{self.task_reference_name}.output' + '}'
        elif json_path.startswith('.'):
            return '${' + f'{self.task_reference_name}.output{json_path}' + '}'
        else:
            return '${' + f'{self.task_reference_name}.output.{json_path}' + '}'
>>>>>>> eb92d493

    def input(self, json_path: Optional[str] = None, key: Optional[str] = None, value: Optional[Any] = None) -> Union[str, Self]:
        if key is not None and value is not None:
            """
            Set input parameter
            """
<<<<<<< HEAD
            return self.input_parameter(key, value)

        if json_path is None:
            return "${" + f"{self.task_reference_name}.input" + "}"
        else:
            return "${" + f"{self.task_reference_name}.input.{json_path}" + "}"
=======
            self.input_parameters[key] = value
            return self
        else:
            """
            Get input parameter
            """
            if json_path is None:
                return '${' + f'{self.task_reference_name}.input' + '}'
            else:
                return '${' + f'{self.task_reference_name}.input.{json_path}' + '}'
>>>>>>> eb92d493

    def __getattribute__(self, __name: str, /) -> Any:
        try:
            val = super().__getattribute__(__name)
            return val
        except AttributeError as ae:
            if not __name.startswith("_"):
                return "${" + self.task_reference_name + ".output." + __name + "}"
            raise ae<|MERGE_RESOLUTION|>--- conflicted
+++ resolved
@@ -99,13 +99,8 @@
 
     @description.setter
     def description(self, description: str) -> None:
-<<<<<<< HEAD
-        if description != None and not isinstance(description, str):
+        if description is not None and not isinstance(description, str):
             raise Exception("invalid type")
-=======
-        if description is not None and not isinstance(description, str):
-            raise Exception('invalid type')
->>>>>>> eb92d493
         self._description = deepcopy(description)
 
     @property
@@ -130,14 +125,9 @@
         if not isinstance(input_parameters, dict):
             try:
                 self._input_parameters = input_parameters.__dict__
-<<<<<<< HEAD
-            except:
-                raise Exception(f"invalid type: {type(input_parameters)}")
-=======
             except AttributeError as err:
-                raise ValueError(f'Invalid type: {type(input_parameters)}') from err
+                raise ValueError(f"Invalid type: {type(input_parameters)}") from err
 
->>>>>>> eb92d493
         self._input_parameters = deepcopy(input_parameters)
 
     def input_parameter(self, key: str, value: Any) -> Self:
@@ -164,33 +154,17 @@
 
     def output(self, json_path: Optional[str] = None) -> str:
         if json_path is None:
-<<<<<<< HEAD
             return "${" + f"{self.task_reference_name}.output" + "}"
         elif json_path.startswith("."):
             return "${" + f"{self.task_reference_name}.output{json_path}" + "}"
         else:
             return "${" + f"{self.task_reference_name}.output.{json_path}" + "}"
-=======
-            return '${' + f'{self.task_reference_name}.output' + '}'
-        elif json_path.startswith('.'):
-            return '${' + f'{self.task_reference_name}.output{json_path}' + '}'
-        else:
-            return '${' + f'{self.task_reference_name}.output.{json_path}' + '}'
->>>>>>> eb92d493
 
     def input(self, json_path: Optional[str] = None, key: Optional[str] = None, value: Optional[Any] = None) -> Union[str, Self]:
         if key is not None and value is not None:
             """
             Set input parameter
             """
-<<<<<<< HEAD
-            return self.input_parameter(key, value)
-
-        if json_path is None:
-            return "${" + f"{self.task_reference_name}.input" + "}"
-        else:
-            return "${" + f"{self.task_reference_name}.input.{json_path}" + "}"
-=======
             self.input_parameters[key] = value
             return self
         else:
@@ -198,10 +172,9 @@
             Get input parameter
             """
             if json_path is None:
-                return '${' + f'{self.task_reference_name}.input' + '}'
+                return "${" + f"{self.task_reference_name}.input" + "}"
             else:
-                return '${' + f'{self.task_reference_name}.input.{json_path}' + '}'
->>>>>>> eb92d493
+                return "${" + f"{self.task_reference_name}.input.{json_path}" + "}"
 
     def __getattribute__(self, __name: str, /) -> Any:
         try:
