from __future__ import annotations
from typing import Optional
from typing_extensions import Self

from conductor.client.workflow.task.llm_tasks.utils.embedding_model import EmbeddingModel
from conductor.client.workflow.task.task import TaskInterface
from conductor.client.workflow.task.task_type import TaskType


class LlmIndexText(TaskInterface):
    """
        Stores the text as ebmeddings in the vector database
        Inputs:
        embedding_model.provider: AI provider to use for generating embeddings e.g. OpenAI
        embedding_model.model: Model to be used to generate embeddings e.g. text-embedding-ada-002
        url: URL to read the document from.  Can be HTTP(S), S3 or other blob store that the server can access
        media_type: content type for the document. e.g. application/pdf, text/html, text/plain, application/json, text/json
        namespace: (optional) namespace to separate the data inside the index - if supported by vector store (e.g. Pinecone)
        index: Index or classname (in case of Weaviate)
        doc_id: ID of the stored document in the vector db
        metadata: a dictionary of optional metadata to be added to thd indexed doc
        """

    def __init__(self, task_ref_name: str, vector_db: str, index: str,
<<<<<<< HEAD
                 embedding_model: EmbeddingModel, text: str, doc_id: str, namespace: str = None, task_name: str = None,
                 metadata: dict = None) -> Self:
        metadata = metadata or {}
=======
                 embedding_model: EmbeddingModel, text: str, doc_id: str, namespace: Optional[str] = None, task_name: Optional[str] = None,
                 metadata: dict = {}) -> Self:
>>>>>>> d34e0f23
        if task_name is None:
            task_name = 'llm_index_doc'

        super().__init__(
            task_name=task_name,
            task_reference_name=task_ref_name,
            task_type=TaskType.LLM_INDEX_TEXT,
            input_parameters={
                "vectorDB": vector_db,
                "index": index,
                "embeddingModelProvider": embedding_model.provider,
                "embeddingModel": embedding_model.model,
                "text": text,
                "docId": doc_id,
                "metadata": metadata
            }
        )
        if namespace is not None:
            self.input_parameter('namespace', namespace)<|MERGE_RESOLUTION|>--- conflicted
+++ resolved
@@ -22,14 +22,9 @@
         """
 
     def __init__(self, task_ref_name: str, vector_db: str, index: str,
-<<<<<<< HEAD
-                 embedding_model: EmbeddingModel, text: str, doc_id: str, namespace: str = None, task_name: str = None,
-                 metadata: dict = None) -> Self:
+                 embedding_model: EmbeddingModel, text: str, doc_id: str, namespace: Optional[str] = None, task_name: Optional[str] = None,
+                 metadata: Optional[dict] = None) -> Self:
         metadata = metadata or {}
-=======
-                 embedding_model: EmbeddingModel, text: str, doc_id: str, namespace: Optional[str] = None, task_name: Optional[str] = None,
-                 metadata: dict = {}) -> Self:
->>>>>>> d34e0f23
         if task_name is None:
             task_name = 'llm_index_doc'
 
