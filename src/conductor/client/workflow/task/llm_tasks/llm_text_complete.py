--- conflicted
+++ resolved
@@ -11,15 +11,8 @@
 class LlmTextComplete(TaskInterface):
     def __init__(self, task_ref_name: str, llm_provider: str, model: str, prompt_name: str,
                  stop_words: Optional[List[str]] = None, max_tokens: Optional[int] = 100,
-<<<<<<< HEAD
-                 temperature: int = 0, top_p: int = 1, task_name: str = None) -> Self:
+                 temperature: int = 0, top_p: int = 1, task_name: Optional[str] = None) -> Self:
         stop_words = stop_words or []
-=======
-                 temperature: int = 0, top_p: int = 1, task_name: Optional[str] = None) -> Self:
-        if stop_words is None:
-            stop_words = []
-
->>>>>>> d34e0f23
         optional_input_params = {}
 
         if stop_words:
