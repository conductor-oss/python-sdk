--- conflicted
+++ resolved
@@ -1,25 +1,14 @@
 from typing import ClassVar, Dict
 
 class Prompt(object):
-<<<<<<< HEAD
-    swagger_types = {
+    swagger_types: ClassVar[Dict[str, str]] = {
         "name": "str",
         "variables": "str"
     }
 
-    attribute_map = {
+    attribute_map: ClassVar[Dict[str, str]] = {
         "name": "promptName",
         "variables": "promptVariables"
-=======
-    swagger_types: ClassVar[Dict[str, str]] = {
-        'name': 'str',
-        'variables': 'str'
-    }
-
-    attribute_map: ClassVar[Dict[str, str]] = {
-        'name': 'promptName',
-        'variables': 'promptVariables'
->>>>>>> eb92d493
     }
 
     def __init__(self, name: str, variables: Dict[str, object]):
