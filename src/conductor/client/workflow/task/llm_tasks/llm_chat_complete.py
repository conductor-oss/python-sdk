--- conflicted
+++ resolved
@@ -17,21 +17,11 @@
 class LlmChatComplete(TaskInterface):
     def __init__(self, task_ref_name: str, llm_provider: str, model: str, messages: List[ChatMessage],
                  stop_words: Optional[List[str]] = None, max_tokens: Optional[int] = 100,
-<<<<<<< HEAD
                  temperature: int = 0, top_p: int = 1, instructions_template: str = None,
                  template_variables: Dict[str, object] = None) -> Self:
         template_variables = template_variables or {}
         stop_words = stop_words or []
-=======
-                 temperature: int = 0, top_p: int = 1, instructions_template: Optional[str] = None,
-                 template_variables: Optional[Dict[str, object]] = None) -> Self:
-        if stop_words is None:
-            stop_words = []
 
-        if template_variables is None:
-            template_variables = {}
-
->>>>>>> d34e0f23
         optional_input_params = {}
 
         if stop_words:
