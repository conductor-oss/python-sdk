--- conflicted
+++ resolved
@@ -1,10 +1,6 @@
 from __future__ import annotations
 from copy import deepcopy
-<<<<<<< HEAD
-from typing import List
-=======
 from typing import List, Optional
->>>>>>> 7159f487
 
 from typing_extensions import Self
 
