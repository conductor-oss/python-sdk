from __future__ import annotations
from copy import deepcopy
<<<<<<< HEAD
from typing import List
=======
from typing import List, Optional
>>>>>>> eb92d493

from typing_extensions import Self

from conductor.client.http.models.workflow_task import WorkflowTask
from conductor.client.workflow.task.task import TaskInterface, get_task_interface_list_as_workflow_task_list
from conductor.client.workflow.task.task_type import TaskType


def get_for_loop_condition(task_ref_name: str, iterations: int) -> str:
    return f"if ( $.{task_ref_name}.iteration < {iterations} ) {{ true; }} else {{ false; }}"


class DoWhileTask(TaskInterface):
    # termination_condition is a Javascript expression that evaluates to True or False
    def __init__(self, task_ref_name: str, termination_condition: str, tasks: List[TaskInterface]) -> Self:
        super().__init__(
            task_reference_name=task_ref_name,
            task_type=TaskType.DO_WHILE,
        )
        self._loop_condition = deepcopy(termination_condition)
        if isinstance(tasks, List):
            self._loop_over = deepcopy(tasks)
        else:
            self._loop_over = [deepcopy(tasks)]

    def to_workflow_task(self) -> WorkflowTask:
        workflow = super().to_workflow_task()
        workflow.loop_condition = self._loop_condition
        workflow.loop_over = get_task_interface_list_as_workflow_task_list(
            *self._loop_over,
        )
        return workflow


class LoopTask(DoWhileTask):
    def __init__(self, task_ref_name: str, iterations: int, tasks: List[TaskInterface]) -> Self:
        super().__init__(
            task_ref_name=task_ref_name,
            termination_condition=get_for_loop_condition(
                task_ref_name, iterations,
            ),
            tasks=tasks,
        )


class ForEachTask(DoWhileTask):
    def __init__(self, task_ref_name: str, tasks: List[TaskInterface], iterate_over:str, variables: Optional[List[str]] = None) -> Self:
        super().__init__(
            task_ref_name=task_ref_name,
            termination_condition=get_for_loop_condition(
                task_ref_name, 0,
            ),
            tasks=tasks,
        )
        super().input_parameter("items", iterate_over)<|MERGE_RESOLUTION|>--- conflicted
+++ resolved
@@ -1,10 +1,7 @@
 from __future__ import annotations
 from copy import deepcopy
-<<<<<<< HEAD
-from typing import List
-=======
+
 from typing import List, Optional
->>>>>>> eb92d493
 
 from typing_extensions import Self
 
