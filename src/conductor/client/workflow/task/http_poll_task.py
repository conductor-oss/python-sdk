--- conflicted
+++ resolved
@@ -1,11 +1,6 @@
 from __future__ import annotations
 from copy import deepcopy
-<<<<<<< HEAD
-from typing import Any, Dict, List
-=======
-from enum import Enum
 from typing import Any, Dict, List, Optional
->>>>>>> 7159f487
 
 from typing_extensions import Self
 
