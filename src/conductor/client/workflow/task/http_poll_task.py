--- conflicted
+++ resolved
@@ -1,11 +1,6 @@
 from __future__ import annotations
 from copy import deepcopy
-<<<<<<< HEAD
-from enum import Enum
-from typing import Any, ClassVar, Dict, List, Union
-=======
-from typing import Any, Dict, List, Optional
->>>>>>> d34e0f23
+from typing import Any, ClassVar, Dict, List, Optional
 
 from typing_extensions import Self
 
