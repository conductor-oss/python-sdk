--- conflicted
+++ resolved
@@ -19,8 +19,7 @@
 
 
 class HttpInput:
-<<<<<<< HEAD
-    swagger_types = {
+    swagger_types: ClassVar[Dict[str, str]] = {
         "_uri": "str",
         "_method": "str",
         "_accept": "list[str]",
@@ -31,7 +30,7 @@
         "_body": "str",
     }
 
-    attribute_map = {
+    attribute_map: ClassVar[Dict[str, str]] = {
         "_uri": "uri",
         "_method": "method",
         "_accept": "accept",
@@ -40,29 +39,6 @@
         "_connection_time_out": "connectionTimeOut",
         "_read_timeout": "readTimeOut",
         "_body": "body",
-=======
-    swagger_types: ClassVar[Dict[str, str]] = {
-        '_uri': 'str',
-        '_method': 'str',
-        '_accept': 'list[str]',
-        '_headers': 'dict[str, list[str]]',
-        '_content_type': 'str',
-        '_connection_time_out': 'int',
-        '_read_timeout': 'int',
-        '_body': 'str',
-    }
-
-    attribute_map: ClassVar[Dict[str, str]] = {
-        '_uri': 'uri',
-        '_method': 'method',
-        '_accept': 'accept',
-        '_headers': 'headers',
-        '_content_type': 'contentType',
-        '_connection_time_out': 'connectionTimeOut',
-        '_read_timeout': 'readTimeOut',
-        '_body': 'body',
->>>>>>> eb92d493
-    }
 
     def __init__(self,
                  method: HttpMethod = HttpMethod.GET,
