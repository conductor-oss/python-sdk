from __future__ import annotations
import uuid
from typing import Any, Dict, List, Optional

from typing_extensions import Self

from conductor.client.configuration.configuration import Configuration
from conductor.client.http.api.metadata_resource_api import MetadataResourceApi
from conductor.client.http.api.task_resource_api import TaskResourceApi
from conductor.client.http.api_client import ApiClient
from conductor.client.http.models import (
    TaskResult,
    Workflow,
    WorkflowDef,
    WorkflowRun,
    WorkflowStatus,
    ScrollableSearchResultWorkflowSummary,
    StartWorkflowRequest,
    SkipTaskRequest,
    RerunWorkflowRequest,
    SignalResponse,
)
from conductor.client.http.models.correlation_ids_search_request import (
    CorrelationIdsSearchRequest,
)
from conductor.client.orkes.orkes_workflow_client import OrkesWorkflowClient


class WorkflowExecutor:
    def __init__(self, configuration: Configuration) -> Self:
        api_client = ApiClient(configuration)
        self.metadata_client = MetadataResourceApi(api_client)
        self.task_client = TaskResourceApi(api_client)
        self.workflow_client = OrkesWorkflowClient(configuration)

    def register_workflow(self, workflow: WorkflowDef, overwrite: Optional[bool] = None) -> object:
        """Create a new workflow definition"""
        kwargs = {}
        if overwrite is not None:
            kwargs['overwrite'] = overwrite
        return self.metadata_client.update1(
            body=[workflow], **kwargs
        )

    def start_workflow(self, start_workflow_request: StartWorkflowRequest) -> str:
        """Start a new workflow with StartWorkflowRequest, which allows task to be executed in a domain """
        return self.workflow_client.start_workflow(
            start_workflow_request=start_workflow_request,
        )

    def start_workflows(self, *start_workflow_request: StartWorkflowRequest) -> List[str]:
        """Start multiple instances of workflows.  Note, there is no parallelism implemented in starting so giving a
        very large number can impact the latencies and performance
        """
        workflow_id_list = [''] * len(start_workflow_request)
        for i in range(len(start_workflow_request)):
            workflow_id_list[i] = self.start_workflow(
                start_workflow_request=start_workflow_request[i]
            )
        return workflow_id_list

    def execute_workflow(self, request: StartWorkflowRequest, wait_until_task_ref: Optional[str] = None, wait_for_seconds: int = 10,
                         request_id: Optional[str] = None) -> WorkflowRun:
        """Executes a workflow with StartWorkflowRequest and waits for the completion of the workflow or until a
        specific task in the workflow """
        if request_id is None:
            request_id = str(uuid.uuid4())

        return self.workflow_client.execute_workflow(
            start_workflow_request=request,
            request_id=request_id,
            wait_until_task_ref=wait_until_task_ref,
            wait_for_seconds=wait_for_seconds,
        )

    def execute_workflow_with_return_strategy(self, request: StartWorkflowRequest, wait_until_task_ref: Optional[str] = None,
                         wait_for_seconds: int = 10, request_id: Optional[str] = None,
                         consistency: Optional[str] = None,
                         return_strategy: Optional[str] = None) -> SignalResponse:
        """Execute a workflow synchronously with optional reactive features"""
        if request_id is None:
            request_id = str(uuid.uuid4())

        return self.workflow_client.execute_workflow_with_return_strategy(start_workflow_request=request,
                                                                          request_id=request_id,
                                                                          wait_until_task_ref=wait_until_task_ref,
                                                                          wait_for_seconds=wait_for_seconds,
                                                                          consistency=consistency,
                                                                          return_strategy=return_strategy)

<<<<<<< HEAD
    def execute(self, name: str, version: Optional[int] = None, workflow_input: Any = None,
                wait_until_task_ref: str = None, wait_for_seconds: int = 10,
                request_id: str = None, correlation_id: str = None, domain: str = None) -> WorkflowRun:
=======
    def execute(self, name: str, version: Optional[int] = None, workflow_input: Any = {},
                wait_until_task_ref: Optional[str] = None, wait_for_seconds: int = 10,
                request_id: Optional[str] = None, correlation_id: Optional[str] = None, domain: Optional[str] = None) -> WorkflowRun:
>>>>>>> d34e0f23
        """Executes a workflow with StartWorkflowRequest and waits for the completion of the workflow or until a
        specific task in the workflow """
        workflow_input = workflow_input or {}
        if request_id is None:
            request_id = str(uuid.uuid4())

        request = StartWorkflowRequest()
        request.name = name
        if version:
            request.version = version
        request.input = workflow_input
        request.correlation_id = correlation_id
        if domain is not None:
            request.task_to_domain = {'*': domain}

        return self.workflow_client.execute_workflow(
            start_workflow_request=request,
            request_id=request_id,
            wait_until_task_ref=wait_until_task_ref,
            wait_for_seconds=wait_for_seconds,
        )

    def remove_workflow(self, workflow_id: str, archive_workflow: Optional[bool] = None) -> None:
        """Removes the workflow permanently from the system"""
        kwargs = {}
        if archive_workflow is not None:
            kwargs['archive_workflow'] = archive_workflow
        return self.workflow_client.delete_workflow(
            workflow_id=workflow_id, **kwargs
        )

    def get_workflow(self, workflow_id: str, include_tasks: Optional[bool] = None) -> Workflow:
        """Gets the workflow by workflow id"""
        kwargs = {}
        if include_tasks is not None:
            kwargs['include_tasks'] = include_tasks
        return self.workflow_client.get_workflow(
            workflow_id=workflow_id, **kwargs
        )

    def get_workflow_status(self, workflow_id: str, include_output: Optional[bool] = None,
                            include_variables: Optional[bool] = None) -> WorkflowStatus:
        """Gets the workflow by workflow id"""
        kwargs = {}
        if include_output is not None:
            kwargs['include_output'] = include_output
        if include_variables is not None:
            kwargs['include_variables'] = include_variables
        return self.workflow_client.get_workflow_status(
            workflow_id=workflow_id, include_output=include_output, include_variables=include_variables
        )

    def search(
            self,
            query_id: Optional[str] = None,
            start: Optional[int] = None,
            size: Optional[int] = None,
            sort: Optional[str] = None,
            free_text: Optional[str] = None,
            query: Optional[str] = None,
            skip_cache: Optional[bool] = None,
    ) -> ScrollableSearchResultWorkflowSummary:
        """Search for workflows based on payload and other parameters"""
        return self.workflow_client.search(start=start, size=size, free_text=free_text, query=query)

    def get_by_correlation_ids(
            self,
            workflow_name: str,
            correlation_ids: List[str],
            include_closed: Optional[bool] = None,
            include_tasks: Optional[bool] = None
    ) -> Dict[str, List[Workflow]]:
        """Lists workflows for the given correlation id list"""
        return self.workflow_client.get_by_correlation_ids(
            correlation_ids=correlation_ids,
            workflow_name=workflow_name,
            include_tasks=include_tasks,
            include_completed=include_closed
        )

    def get_by_correlation_ids_and_names(self, batch_request: CorrelationIdsSearchRequest, include_closed: Optional[bool] = None,
                                         include_tasks: Optional[bool] = None) -> Dict[str, List[Workflow]]:
        """
        Given the list of correlation ids and list of workflow names, find and return workflows Returns a map with
        key as correlationId and value as a list of Workflows When IncludeClosed is set to true, the return value
        also includes workflows that are completed otherwise only running workflows are returned
        """
        return self.workflow_client.get_by_correlation_ids_in_batch(batch_request=batch_request,
                                                                    include_closed=include_closed,
                                                                    include_tasks=include_tasks)

    def pause(self, workflow_id: str) -> None:
        """Pauses the workflow"""
        return self.workflow_client.pause_workflow(
            workflow_id=workflow_id
        )

    def resume(self, workflow_id: str) -> None:
        """Resumes the workflow"""
        return self.workflow_client.resume_workflow(
            workflow_id=workflow_id
        )

    def terminate(self, workflow_id: str, reason: Optional[str] = None, trigger_failure_workflow: Optional[bool] = None) -> None:
        """Terminate workflow execution"""
        return self.workflow_client.terminate_workflow(
            workflow_id=workflow_id,
            reason=reason,
            trigger_failure_workflow=trigger_failure_workflow
        )

    def restart(self, workflow_id: str, use_latest_definitions: Optional[bool] = None) -> None:
        """Restarts a completed workflow"""
        return self.workflow_client.restart_workflow(
            workflow_id=workflow_id, use_latest_def=use_latest_definitions
        )

    def retry(self, workflow_id: str, resume_subworkflow_tasks: Optional[bool] = None) -> None:
        """Retries the last failed task"""
        return self.workflow_client.retry_workflow(
            workflow_id=workflow_id, resume_subworkflow_tasks=resume_subworkflow_tasks
        )

    def rerun(self, rerun_workflow_request: RerunWorkflowRequest, workflow_id: str) -> str:
        """Reruns the workflow from a specific task"""
        return self.workflow_client.rerun_workflow(
            rerun_workflow_request=rerun_workflow_request,
            workflow_id=workflow_id,
        )

    def skip_task_from_workflow(self, workflow_id: str, task_reference_name: str,
                                skip_task_request: SkipTaskRequest = None) -> None:
        """Skips a given task from a current running workflow"""
        return self.workflow_client.skip_task_from_workflow(
            workflow_id=workflow_id,
            task_reference_name=task_reference_name,
            request=skip_task_request
        )

    def update_task(self, task_id: str, workflow_id: str, task_output: Dict[str, Any], status: str) -> str:
        """Update a task"""
        task_result = self.__get_task_result(
            task_id, workflow_id, task_output, status
        )
        return self.task_client.update_task(
            body=task_result,
        )

    def update_task_by_ref_name(self, task_output: Dict[str, Any], workflow_id: str, task_reference_name: str,
                                status: str) -> str:
        """Update a task By Ref Name"""
        return self.task_client.update_task1(
            body=task_output,
            workflow_id=workflow_id,
            task_ref_name=task_reference_name,
            status=status,
        )

    def update_task_by_ref_name_sync(self, task_output: Dict[str, Any], workflow_id: str, task_reference_name: str,
                                     status: str) -> Workflow:
        """Update a task By Ref Name"""
        return self.task_client.update_task_sync(
            body=task_output,
            workflow_id=workflow_id,
            task_ref_name=task_reference_name,
            status=status,
        )

    def get_task(self, task_id: str) -> str:
        """Get task by Id"""
        return self.task_client.get_task(
            task_id=task_id
        )

    def signal(self, workflow_id: str, status: str, body: Dict[str, Any],
               return_strategy: Optional[str] = None) -> SignalResponse:
        """Update running task in the workflow with given status and output synchronously and return back updated workflow"""
        return self.task_client.signal_workflow_task_sync(
            workflow_id=workflow_id,
            status=status,
            body=body,
            return_strategy=return_strategy
        )

    def signal_async(self, workflow_id: str, status: str, body: Dict[str, Any]) -> None:
        """Update running task in the workflow with given status and output asynchronously"""
        return self.task_client.signal_workflow_task_async(
            workflow_id=workflow_id,
            status=status,
            body=body
        )

    def __get_task_result(self, task_id: str, workflow_id: str, task_output: Dict[str, Any], status: str) -> TaskResult:
        return TaskResult(
            workflow_instance_id=workflow_id,
            task_id=task_id,
            output_data=task_output,
            status=status
        )<|MERGE_RESOLUTION|>--- conflicted
+++ resolved
@@ -88,15 +88,9 @@
                                                                           consistency=consistency,
                                                                           return_strategy=return_strategy)
 
-<<<<<<< HEAD
-    def execute(self, name: str, version: Optional[int] = None, workflow_input: Any = None,
-                wait_until_task_ref: str = None, wait_for_seconds: int = 10,
-                request_id: str = None, correlation_id: str = None, domain: str = None) -> WorkflowRun:
-=======
     def execute(self, name: str, version: Optional[int] = None, workflow_input: Any = {},
                 wait_until_task_ref: Optional[str] = None, wait_for_seconds: int = 10,
                 request_id: Optional[str] = None, correlation_id: Optional[str] = None, domain: Optional[str] = None) -> WorkflowRun:
->>>>>>> d34e0f23
         """Executes a workflow with StartWorkflowRequest and waits for the completion of the workflow or until a
         specific task in the workflow """
         workflow_input = workflow_input or {}
