from __future__ import absolute_import

from typing import List

from conductor.client.configuration.configuration import Configuration
from conductor.client.http.models.integration import Integration
from conductor.client.http.models.integration_api import IntegrationApi
from conductor.client.http.models.integration_api_update import IntegrationApiUpdate
from conductor.client.http.models.integration_update import IntegrationUpdate
from conductor.client.http.models.prompt_template import PromptTemplate
from conductor.client.http.rest import ApiException
from conductor.client.integration_client import IntegrationClient
from conductor.client.orkes.orkes_base_client import OrkesBaseClient


class OrkesIntegrationClient(OrkesBaseClient, IntegrationClient):

    def __init__(self, configuration: Configuration):
        super(OrkesIntegrationClient, self).__init__(configuration)

    def associate_prompt_with_integration(self, ai_integration: str, model_name: str, prompt_name: str):
        self.integrationApi.associate_prompt_with_integration(ai_integration, model_name, prompt_name)

    def delete_integration_api(self, api_name: str, integration_name: str):
        self.integrationApi.delete_integration_api(api_name, integration_name)

    def delete_integration(self, integration_name: str):
        self.integrationApi.delete_integration_provider(integration_name)

    def get_integration_api(self, api_name: str, integration_name: str) -> IntegrationApi:
        try:
            return self.integrationApi.get_integration_api(api_name, integration_name)
        except ApiException as e:
            if e.is_not_found():
                return None
            raise e

    def get_integration_apis(self, integration_name: str) -> List[IntegrationApi]:
        return self.integrationApi.get_integration_apis(integration_name)

    def get_integration(self, integration_name: str) -> Integration:
        try:
            return self.integrationApi.get_integration_provider(integration_name)
        except ApiException as e:
            if e.is_not_found():
                return None
            raise e

    def get_integrations(self) -> List[Integration]:
        return self.integrationApi.get_integration_providers()

    def get_prompts_with_integration(self, ai_integration: str, model_name: str) -> List[PromptTemplate]:
        return self.integrationApi.get_prompts_with_integration(ai_integration, model_name)

    def save_integration_api(self, integration_name, api_name, api_details: IntegrationApiUpdate):
        self.integrationApi.save_integration_api(api_details, integration_name, api_name)

    def save_integration(self, integration_name, integration_details: IntegrationUpdate):
        self.integrationApi.save_integration_provider(integration_details, integration_name)

    def get_token_usage_for_integration(self, name, integration_name) -> int:
        return self.integrationApi.get_token_usage_for_integration(name, integration_name)

    def get_token_usage_for_integration_provider(self, name) -> dict:
        return self.integrationApi.get_token_usage_for_integration_provider(name)

    def register_token_usage(self, body, name, integration_name):
        ...

    # Tags

    def delete_tag_for_integration(self, body, tag_name, integration_name):
        """Delete an integration"""
<<<<<<< HEAD
=======

>>>>>>> eb92d493

    def delete_tag_for_integration_provider(self, body, name):
        ...

    def put_tag_for_integration(self, body, name, integration_name):
        ...

    def put_tag_for_integration_provider(self, body, name):
        ...

    def get_tags_for_integration(self, name, integration_name):
        ...

    def get_tags_for_integration_provider(self, name):
        ...<|MERGE_RESOLUTION|>--- conflicted
+++ resolved
@@ -71,10 +71,6 @@
 
     def delete_tag_for_integration(self, body, tag_name, integration_name):
         """Delete an integration"""
-<<<<<<< HEAD
-=======
-
->>>>>>> eb92d493
 
     def delete_tag_for_integration_provider(self, body, name):
         ...
