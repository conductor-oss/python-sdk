from __future__ import absolute_import, annotations

<<<<<<< HEAD
from typing import List
=======
import re  # noqa: F401
from typing import List, Optional
>>>>>>> d34e0f23

from conductor.client.configuration.configuration import Configuration
from conductor.client.http.models.prompt_template import PromptTemplate
from conductor.client.http.models.prompt_test_request import PromptTemplateTestRequest
from conductor.client.http.rest import ApiException
from conductor.client.orkes.models.metadata_tag import MetadataTag
from conductor.client.orkes.orkes_base_client import OrkesBaseClient
from conductor.client.prompt_client import PromptClient


class OrkesPromptClient(OrkesBaseClient, PromptClient):

    def __init__(self, configuration: Configuration):
        super(OrkesPromptClient, self).__init__(configuration)

    def save_prompt(self, prompt_name: str, description: str, prompt_template: str):
        self.promptApi.save_message_template(prompt_template, description, prompt_name)

    def get_prompt(self, prompt_name: str) -> PromptTemplate:
        try:
            return self.promptApi.get_message_template(prompt_name)
        except ApiException as e:
            if e.is_not_found():
                return None
            raise e

    def get_prompts(self):
        return self.promptApi.get_message_templates()

    def delete_prompt(self, prompt_name: str):
        self.promptApi.delete_message_template(prompt_name)

    def get_tags_for_prompt_template(self, prompt_name: str) -> List[MetadataTag]:
        self.promptApi.get_tags_for_prompt_template(prompt_name)

    def update_tag_for_prompt_template(self, prompt_name: str, tags: List[MetadataTag]):
        self.promptApi.put_tag_for_prompt_template(tags, prompt_name)

    def delete_tag_for_prompt_template(self, prompt_name: str, tags: List[MetadataTag]):
        self.promptApi.delete_tag_for_prompt_template(tags, prompt_name)

    def test_prompt(self, prompt_text: str, variables: dict, ai_integration: str, text_complete_model: str,
                    temperature: float = 0.1, top_p: float = 0.9, stop_words: Optional[List[str]] = None) -> str:
        request = PromptTemplateTestRequest()
        request.prompt = prompt_text
        request.llm_provider = ai_integration
        request.model = text_complete_model
        request.prompt_variables = variables
        request.temperature = temperature
        request.top_p = top_p
        if stop_words is not None:
            request.stop_words = stop_words
        return self.promptApi.test_message_template(request)<|MERGE_RESOLUTION|>--- conflicted
+++ resolved
@@ -1,11 +1,6 @@
 from __future__ import absolute_import, annotations
 
-<<<<<<< HEAD
-from typing import List
-=======
-import re  # noqa: F401
 from typing import List, Optional
->>>>>>> d34e0f23
 
 from conductor.client.configuration.configuration import Configuration
 from conductor.client.http.models.prompt_template import PromptTemplate
