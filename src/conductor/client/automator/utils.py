from __future__ import annotations
import dataclasses
import datetime
import inspect
import logging
import typing
from typing import List

from dacite import from_dict
from requests.structures import CaseInsensitiveDict

from conductor.client.configuration.configuration import Configuration

logger = logging.getLogger(
    Configuration.get_logging_formatted_name(
        __name__
    )
)

simple_types = {
    int, float, str, bool, datetime.date, datetime.datetime, object
}
dict_types = {
    dict, typing.Dict, CaseInsensitiveDict
}
collection_types = {
    list, List, typing.Set
}


def convert_from_dict_or_list(cls: type, data: typing.Union[dict, list]) -> object:
    is_list = type(data) in collection_types
    if is_list:
        val_list = []
        for val in data:
            generic_types = typing.get_args(cls)[0]
            converted = convert_from_dict(generic_types, val)
            val_list.append(converted)
        return val_list
    return convert_from_dict(cls, data)


def convert_from_dict(cls: type, data: dict) -> object:
    if data is None:
        return data

    if isinstance(data, cls):
        return data

    if dataclasses.is_dataclass(cls):
        return from_dict(data_class=cls, data=data)

    typ = type(data)
<<<<<<< HEAD
    if not ((str(typ).startswith("dict[") or
             str(typ).startswith("typing.Dict[") or
             str(typ).startswith("requests.structures.CaseInsensitiveDict[") or
             typ == dict or str(typ).startswith("OrderedDict["))):
=======
    if not ((str(typ).startswith('dict[') or
             str(typ).startswith('typing.Dict[') or
             str(typ).startswith('requests.structures.CaseInsensitiveDict[') or
             typ is dict or str(typ).startswith('OrderedDict['))):
>>>>>>> eb92d493
        data = {}

    members = inspect.signature(cls.__init__).parameters
    kwargs = {}

    for member in members:
        if "self" == member:
            continue
        typ = members[member].annotation
        generic_types = typing.get_args(members[member].annotation)

        if typ in simple_types:
            if member in data:
                kwargs[member] = data[member]
            else:
                kwargs[member] = members[member].default
<<<<<<< HEAD
        elif str(typ).startswith("typing.List[") or str(typ).startswith("typing.Set[") or str(typ).startswith("list["):
            values = []
=======
        elif str(typ).startswith('typing.List[') or str(typ).startswith('typing.Set[') or str(typ).startswith('list['):
>>>>>>> eb92d493
            generic_type = object
            if len(generic_types) > 0:
                generic_type = generic_types[0]
            values = [get_value(generic_type, item) for item in data[member]]
            kwargs[member] = values
<<<<<<< HEAD
        elif (str(typ).startswith("dict[") or
              str(typ).startswith("typing.Dict[") or
              str(typ).startswith("requests.structures.CaseInsensitiveDict[") or
              typ == dict or str(typ).startswith("OrderedDict[")):
=======
        elif (str(typ).startswith('dict[') or
              str(typ).startswith('typing.Dict[') or
              str(typ).startswith('requests.structures.CaseInsensitiveDict[') or
              typ is dict or str(typ).startswith('OrderedDict[')):
>>>>>>> eb92d493

            values = {}
            generic_type = object
            if len(generic_types) > 1:
                generic_type = generic_types[1]
            for k in data[member]:
                v = data[member][k]
                values[k] = get_value(generic_type, v)
            kwargs[member] = values
        elif typ is inspect.Parameter.empty:
            if inspect.Parameter.VAR_KEYWORD == members[member].kind:
                if type(data) in dict_types:
                    kwargs.update(data)
                else:
                    kwargs.update(data[member])
            else:
                # kwargs[member] = data[member]
                kwargs.update(data)
        else:
            kwargs[member] = convert_from_dict(typ, data[member])

    return cls(**kwargs)


def get_value(typ: type, val: object) -> object:
    if typ in simple_types:
        return val
<<<<<<< HEAD
    elif str(typ).startswith("typing.List[") or str(typ).startswith("typing.Set[") or str(typ).startswith("list["):
        values = []
        for val in val:
            converted = get_value(type(val), val)
            values.append(converted)
        return values
    elif str(typ).startswith("dict[") or str(typ).startswith(
            "typing.Dict[") or str(typ).startswith("requests.structures.CaseInsensitiveDict[") or typ == dict:
=======
    elif str(typ).startswith('typing.List[') or str(typ).startswith('typing.Set[') or str(typ).startswith('list['):
        values = [get_value(type(item), item) for item in val]
        return values
    elif str(typ).startswith('dict[') or str(typ).startswith(
            'typing.Dict[') or str(typ).startswith('requests.structures.CaseInsensitiveDict[') or typ is dict:
>>>>>>> eb92d493
        values = {}
        for k in val:
            v = val[k]
            values[k] = get_value(object, v)
        return values
    else:
        return convert_from_dict(typ, val)<|MERGE_RESOLUTION|>--- conflicted
+++ resolved
@@ -51,17 +51,10 @@
         return from_dict(data_class=cls, data=data)
 
     typ = type(data)
-<<<<<<< HEAD
     if not ((str(typ).startswith("dict[") or
              str(typ).startswith("typing.Dict[") or
              str(typ).startswith("requests.structures.CaseInsensitiveDict[") or
              typ == dict or str(typ).startswith("OrderedDict["))):
-=======
-    if not ((str(typ).startswith('dict[') or
-             str(typ).startswith('typing.Dict[') or
-             str(typ).startswith('requests.structures.CaseInsensitiveDict[') or
-             typ is dict or str(typ).startswith('OrderedDict['))):
->>>>>>> eb92d493
         data = {}
 
     members = inspect.signature(cls.__init__).parameters
@@ -78,28 +71,18 @@
                 kwargs[member] = data[member]
             else:
                 kwargs[member] = members[member].default
-<<<<<<< HEAD
         elif str(typ).startswith("typing.List[") or str(typ).startswith("typing.Set[") or str(typ).startswith("list["):
             values = []
-=======
-        elif str(typ).startswith('typing.List[') or str(typ).startswith('typing.Set[') or str(typ).startswith('list['):
->>>>>>> eb92d493
+
             generic_type = object
             if len(generic_types) > 0:
                 generic_type = generic_types[0]
             values = [get_value(generic_type, item) for item in data[member]]
             kwargs[member] = values
-<<<<<<< HEAD
         elif (str(typ).startswith("dict[") or
               str(typ).startswith("typing.Dict[") or
               str(typ).startswith("requests.structures.CaseInsensitiveDict[") or
               typ == dict or str(typ).startswith("OrderedDict[")):
-=======
-        elif (str(typ).startswith('dict[') or
-              str(typ).startswith('typing.Dict[') or
-              str(typ).startswith('requests.structures.CaseInsensitiveDict[') or
-              typ is dict or str(typ).startswith('OrderedDict[')):
->>>>>>> eb92d493
 
             values = {}
             generic_type = object
@@ -127,7 +110,6 @@
 def get_value(typ: type, val: object) -> object:
     if typ in simple_types:
         return val
-<<<<<<< HEAD
     elif str(typ).startswith("typing.List[") or str(typ).startswith("typing.Set[") or str(typ).startswith("list["):
         values = []
         for val in val:
@@ -136,13 +118,6 @@
         return values
     elif str(typ).startswith("dict[") or str(typ).startswith(
             "typing.Dict[") or str(typ).startswith("requests.structures.CaseInsensitiveDict[") or typ == dict:
-=======
-    elif str(typ).startswith('typing.List[') or str(typ).startswith('typing.Set[') or str(typ).startswith('list['):
-        values = [get_value(type(item), item) for item in val]
-        return values
-    elif str(typ).startswith('dict[') or str(typ).startswith(
-            'typing.Dict[') or str(typ).startswith('requests.structures.CaseInsensitiveDict[') or typ is dict:
->>>>>>> eb92d493
         values = {}
         for k in val:
             v = val[k]
