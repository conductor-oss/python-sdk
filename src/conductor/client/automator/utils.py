from __future__ import annotations
import dataclasses
import datetime
import inspect
import logging
import typing
from typing import List

from dacite import from_dict
from requests.structures import CaseInsensitiveDict

from conductor.client.configuration.configuration import Configuration

logger = logging.getLogger(
    Configuration.get_logging_formatted_name(
        __name__
    )
)

simple_types = {
    int, float, str, bool, datetime.date, datetime.datetime, object
}
dict_types = {
    dict, typing.Dict, CaseInsensitiveDict
}
collection_types = {
    list, List, typing.Set
}


def convert_from_dict_or_list(cls: type, data: typing.Union[dict, list]) -> object:
    is_list = type(data) in collection_types
    if is_list:
        val_list = []
        for val in data:
            generic_types = typing.get_args(cls)[0]
            converted = convert_from_dict(generic_types, val)
            val_list.append(converted)
        return val_list
    return convert_from_dict(cls, data)


def convert_from_dict(cls: type, data: dict) -> object:
    if data is None:
        return data

    if isinstance(data, cls):
        return data

    if dataclasses.is_dataclass(cls):
        return from_dict(data_class=cls, data=data)

    typ = type(data)
    if not ((str(typ).startswith('dict[') or
             str(typ).startswith('typing.Dict[') or
             str(typ).startswith('requests.structures.CaseInsensitiveDict[') or
             typ is dict or str(typ).startswith('OrderedDict['))):
        data = {}

    members = inspect.signature(cls.__init__).parameters
    kwargs = {}

    for member in members:
        if 'self' == member:
            continue
        typ = members[member].annotation
        generic_types = typing.get_args(members[member].annotation)

        if typ in simple_types:
            if member in data:
                kwargs[member] = data[member]
            else:
                kwargs[member] = members[member].default
        elif str(typ).startswith('typing.List[') or str(typ).startswith('typing.Set[') or str(typ).startswith('list['):
            generic_type = object
            if len(generic_types) > 0:
                generic_type = generic_types[0]
            values = [get_value(generic_type, item) for item in data[member]]
            kwargs[member] = values
        elif (str(typ).startswith('dict[') or
              str(typ).startswith('typing.Dict[') or
              str(typ).startswith('requests.structures.CaseInsensitiveDict[') or
              typ is dict or str(typ).startswith('OrderedDict[')):

            values = {}
            generic_type = object
            if len(generic_types) > 1:
                generic_type = generic_types[1]
            for k in data[member]:
                v = data[member][k]
                values[k] = get_value(generic_type, v)
            kwargs[member] = values
        elif typ is inspect.Parameter.empty:
            if inspect.Parameter.VAR_KEYWORD == members[member].kind:
                if type(data) in dict_types:
                    kwargs.update(data)
                else:
                    kwargs.update(data[member])
            else:
                # kwargs[member] = data[member]
                kwargs.update(data)
        else:
            kwargs[member] = convert_from_dict(typ, data[member])

    return cls(**kwargs)


def get_value(typ: type, val: object) -> object:
    if typ in simple_types:
        return val
    elif str(typ).startswith('typing.List[') or str(typ).startswith('typing.Set[') or str(typ).startswith('list['):
<<<<<<< HEAD
        values = [get_value(type(item), item) for item in val]
=======
        values = []
        for item in val:
            converted = get_value(type(item), item)
            values.append(converted)
>>>>>>> d76e4805
        return values
    elif str(typ).startswith('dict[') or str(typ).startswith(
            'typing.Dict[') or str(typ).startswith('requests.structures.CaseInsensitiveDict[') or typ is dict:
        values = {}
        for k in val:
            v = val[k]
            values[k] = get_value(object, v)
        return values
    else:
        return convert_from_dict(typ, val)<|MERGE_RESOLUTION|>--- conflicted
+++ resolved
@@ -109,14 +109,7 @@
     if typ in simple_types:
         return val
     elif str(typ).startswith('typing.List[') or str(typ).startswith('typing.Set[') or str(typ).startswith('list['):
-<<<<<<< HEAD
         values = [get_value(type(item), item) for item in val]
-=======
-        values = []
-        for item in val:
-            converted = get_value(type(item), item)
-            values.append(converted)
->>>>>>> d76e4805
         return values
     elif str(typ).startswith('dict[') or str(typ).startswith(
             'typing.Dict[') or str(typ).startswith('requests.structures.CaseInsensitiveDict[') or typ is dict:
