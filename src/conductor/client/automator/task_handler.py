--- conflicted
+++ resolved
@@ -46,15 +46,9 @@
 class TaskHandler:
     def __init__(
             self,
-<<<<<<< HEAD
-            workers: List[WorkerInterface] = None,
-            configuration: Configuration = None,
-            metrics_settings: MetricsSettings = None,
-=======
-            workers: List[WorkerInterface] = [],
+            workers: Optional[List[WorkerInterface]] = None,
             configuration: Optional[Configuration] = None,
             metrics_settings: Optional[MetricsSettings] = None,
->>>>>>> d34e0f23
             scan_for_annotated_workers: bool = True,
             import_modules: Optional[List[str]] = None
     ):
@@ -69,8 +63,6 @@
                 logger.info(f'loading module {module}')
                 importlib.import_module(module)
 
-        if workers is None:
-            workers = []
         elif not isinstance(workers, list):
             workers = [workers]
         if scan_for_annotated_workers is True:
