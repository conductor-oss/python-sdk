from __future__ import annotations
import importlib
import logging
import os
from multiprocessing import Process, freeze_support, Queue, set_start_method
from sys import platform
from typing import List, Optional

from conductor.client.automator.task_runner import TaskRunner
from conductor.client.configuration.configuration import Configuration
from conductor.client.configuration.settings.metrics_settings import MetricsSettings
from conductor.client.telemetry.metrics_collector import MetricsCollector
from conductor.client.worker.worker import Worker
from conductor.client.worker.worker_interface import WorkerInterface

logger = logging.getLogger(
    Configuration.get_logging_formatted_name(
        __name__
    )
)

_decorated_functions = {}
_mp_fork_set = False
if not _mp_fork_set:
    try:
        if platform == "win32":
            set_start_method("spawn")
        else:
            set_start_method("fork")
        _mp_fork_set = True
    except Exception as e:
        logger.info(f"error when setting multiprocessing.set_start_method - maybe the context is set {e.args}")
    if platform == "darwin":
        os.environ["no_proxy"] = "*"

def register_decorated_fn(name: str, poll_interval: int, domain: str, worker_id: str, func):
    logger.info(f"decorated {name}")
    _decorated_functions[(name, domain)] = {
        "func": func,
        "poll_interval": poll_interval,
        "domain": domain,
        "worker_id": worker_id
    }


class TaskHandler:
    def __init__(
            self,
            workers: Optional[List[WorkerInterface]] = None,
            configuration: Optional[Configuration] = None,
            metrics_settings: Optional[MetricsSettings] = None,
            scan_for_annotated_workers: bool = True,
            import_modules: Optional[List[str]] = None
    ):
        workers = workers or []
        self.logger_process, self.queue = _setup_logging_queue(configuration)

        # imports
        importlib.import_module("conductor.client.http.models.task")
        importlib.import_module("conductor.client.worker.worker_task")
        if import_modules is not None:
            for module in import_modules:
                logger.info(f"loading module {module}")
                importlib.import_module(module)

        elif not isinstance(workers, list):
            workers = [workers]
        if scan_for_annotated_workers is True:
<<<<<<< HEAD
            for (task_def_name, domain) in _decorated_functions:
                record = _decorated_functions[(task_def_name, domain)]
                fn = record["func"]
                worker_id = record["worker_id"]
                poll_interval = record["poll_interval"]
=======
            for (task_def_name, domain), record in _decorated_functions.items():
                fn = record['func']
                worker_id = record['worker_id']
                poll_interval = record['poll_interval']
>>>>>>> eb92d493

                worker = Worker(
                    task_definition_name=task_def_name,
                    execute_function=fn,
                    worker_id=worker_id,
                    domain=domain,
                    poll_interval=poll_interval)
                logger.info(f"created worker with name={task_def_name} and domain={domain}")
                workers.append(worker)

        self.__create_task_runner_processes(workers, configuration, metrics_settings)
        self.__create_metrics_provider_process(metrics_settings)
        logger.info("TaskHandler initialized")

    def __enter__(self):
        return self

    def __exit__(self, exc_type, exc_value, traceback):
        self.stop_processes()

    def stop_processes(self) -> None:
        self.__stop_task_runner_processes()
        self.__stop_metrics_provider_process()
        logger.info("Stopped worker processes...")
        self.queue.put(None)
        self.logger_process.terminate()

    def start_processes(self) -> None:
        logger.info("Starting worker processes...")
        freeze_support()
        self.__start_task_runner_processes()
        self.__start_metrics_provider_process()
        logger.info("Started all processes")

    def join_processes(self) -> None:
        try:
            self.__join_task_runner_processes()
            self.__join_metrics_provider_process()
            logger.info("Joined all processes")
        except KeyboardInterrupt:
            logger.info("KeyboardInterrupt: Stopping all processes")
            self.stop_processes()

    def __create_metrics_provider_process(self, metrics_settings: MetricsSettings) -> None:
        if metrics_settings is None:
            self.metrics_provider_process = None
            return
        self.metrics_provider_process = Process(
            target=MetricsCollector.provide_metrics,
            args=(metrics_settings,)
        )
        logger.info("Created MetricsProvider process")

    def __create_task_runner_processes(
            self,
            workers: List[WorkerInterface],
            configuration: Configuration,
            metrics_settings: MetricsSettings
    ) -> None:
        self.task_runner_processes = []
        for worker in workers:
            self.__create_task_runner_process(
                worker, configuration, metrics_settings
            )

    def __create_task_runner_process(
            self,
            worker: WorkerInterface,
            configuration: Configuration,
            metrics_settings: MetricsSettings
    ) -> None:
        task_runner = TaskRunner(worker, configuration, metrics_settings)
        process = Process(target=task_runner.run)
        self.task_runner_processes.append(process)

    def __start_metrics_provider_process(self):
        if self.metrics_provider_process is None:
            return
        self.metrics_provider_process.start()
        logger.info("Started MetricsProvider process")

    def __start_task_runner_processes(self):
        n = 0
        for task_runner_process in self.task_runner_processes:
            task_runner_process.start()
            n = n + 1
        logger.info(f"Started {n} TaskRunner process")

    def __join_metrics_provider_process(self):
        if self.metrics_provider_process is None:
            return
        self.metrics_provider_process.join()
        logger.info("Joined MetricsProvider processes")

    def __join_task_runner_processes(self):
        for task_runner_process in self.task_runner_processes:
            task_runner_process.join()
        logger.info("Joined TaskRunner processes")

    def __stop_metrics_provider_process(self):
        self.__stop_process(self.metrics_provider_process)

    def __stop_task_runner_processes(self):
        for task_runner_process in self.task_runner_processes:
            self.__stop_process(task_runner_process)

    def __stop_process(self, process: Process):
        if process is None:
            return
        try:
            logger.debug(f"Terminating process: {process.pid}")
            process.terminate()
        except Exception as e:
            logger.debug(f"Failed to terminate process: {process.pid}, reason: {e}")
            process.kill()
            logger.debug(f"Killed process: {process.pid}")


# Setup centralized logging queue
def _setup_logging_queue(configuration: Configuration):
    queue = Queue()
    if configuration:
        configuration.apply_logging_config()
        log_level = configuration.log_level
        logger_format = configuration.logger_format
    else:
        log_level = logging.DEBUG
        logger_format = None

    logger.setLevel(log_level)

    # start the logger process
    logger_p = Process(target=__logger_process, args=(queue, log_level, logger_format))
    logger_p.start()
    return logger_p, queue


# This process performs the centralized logging
def __logger_process(queue, log_level, logger_format=None):
    c_logger = logging.getLogger(
        Configuration.get_logging_formatted_name(
            __name__
        )
    )

    c_logger.setLevel(log_level)

    # configure a stream handler
    sh = logging.StreamHandler()
    if logger_format:
        formatter = logging.Formatter(logger_format)
        sh.setFormatter(formatter)
    c_logger.addHandler(sh)

    # run forever
    while True:
        # consume a log message, block until one arrives
        message = queue.get()
        # check for shutdown
        if message is None:
            break
        # log the message
        c_logger.handle(message)<|MERGE_RESOLUTION|>--- conflicted
+++ resolved
@@ -66,18 +66,10 @@
         elif not isinstance(workers, list):
             workers = [workers]
         if scan_for_annotated_workers is True:
-<<<<<<< HEAD
-            for (task_def_name, domain) in _decorated_functions:
-                record = _decorated_functions[(task_def_name, domain)]
-                fn = record["func"]
-                worker_id = record["worker_id"]
-                poll_interval = record["poll_interval"]
-=======
             for (task_def_name, domain), record in _decorated_functions.items():
                 fn = record['func']
                 worker_id = record['worker_id']
                 poll_interval = record['poll_interval']
->>>>>>> eb92d493
 
                 worker = Worker(
                     task_definition_name=task_def_name,
