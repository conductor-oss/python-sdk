--- conflicted
+++ resolved
@@ -34,13 +34,9 @@
         os.environ["no_proxy"] = "*"
 
 
-<<<<<<< HEAD
-def register_decorated_fn(name: str, poll_interval: int, domain: str, worker_id: str, func):
-=======
 def register_decorated_fn(
     name: str, poll_interval: int, domain: str, worker_id: str, func, task_options=None
 ):
->>>>>>> 4f29502f
     logger.info("Registering decorated function %s", name)
     _decorated_functions[(name, domain)] = {
         "func": func,
