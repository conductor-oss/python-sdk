--- conflicted
+++ resolved
@@ -244,7 +244,6 @@
         polling_interval = self.__get_property_value_from_env(
             "polling_interval", task_type
         )
-<<<<<<< HEAD
         if polling_interval:
             try:
                 self.worker.poll_interval = float(polling_interval)
@@ -256,19 +255,12 @@
                 self.worker.poll_interval = (
                     self.worker.get_polling_interval_in_seconds()
                 )
-=======
->>>>>>> b05e395d
 
         if polling_interval:
             try:
                 self.worker.poll_interval = float(polling_interval)
             except Exception as e:
                 logger.error(
-<<<<<<< HEAD
-                    "Exception in reading polling interval from environment variable: %s",
-                    e,
-                )
-=======
                     "Error converting polling_interval to float value: %s, exception: %s",
                     polling_interval,
                     e,
@@ -276,7 +268,6 @@
                 self.worker.poll_interval = (
                     self.worker.get_polling_interval_in_seconds()
                 )
->>>>>>> b05e395d
 
     def __get_property_value_from_env(self, prop, task_type):
         """
