import logging
import os
import sys
import time
import traceback

from conductor.client.configuration.configuration import Configuration
from conductor.client.configuration.settings.metrics_settings import MetricsSettings
from conductor.client.http.api.task_resource_api import TaskResourceApi
from conductor.client.http.api_client import ApiClient
from conductor.client.http.models.task import Task
from conductor.client.http.models.task_exec_log import TaskExecLog
from conductor.client.http.models.task_result import TaskResult
from conductor.client.http.rest import AuthorizationException
from conductor.client.telemetry.metrics_collector import MetricsCollector
from conductor.client.worker.worker_interface import WorkerInterface

logger = logging.getLogger(
    Configuration.get_logging_formatted_name(
        __name__
    )
)


class TaskRunner:
    def __init__(
            self,
            worker: WorkerInterface,
            configuration: Configuration = None,
            metrics_settings: MetricsSettings = None
    ):
        if not isinstance(worker, WorkerInterface):
            raise Exception("Invalid worker")
        self.worker = worker
        self.__set_worker_properties()
        if not isinstance(configuration, Configuration):
            configuration = Configuration()
        self.configuration = configuration
        self.metrics_collector = None
        if metrics_settings is not None:
            self.metrics_collector = MetricsCollector(
                metrics_settings
            )
        self.task_client = TaskResourceApi(
            ApiClient(
                configuration=self.configuration
            )
        )

    def run(self) -> None:
        if self.configuration is not None:
            self.configuration.apply_logging_config()
        else:
            logger.setLevel(logging.DEBUG)

        task_names = ",".join(self.worker.task_definition_names)
        logger.info(f"Polling task {task_names} with domain {self.worker.get_domain()} with polling "
                    f"interval {self.worker.get_polling_interval_in_seconds()}")

        while True:
<<<<<<< HEAD
            try:
                self.run_once()
            except Exception:
                pass
=======
            self.run_once()
>>>>>>> eb92d493

    def run_once(self) -> None:
        try:
            task = self.__poll_task()
            if task is not None and task.task_id is not None:
                task_result = self.__execute_task(task)
                self.__update_task(task_result)
            self.__wait_for_polling_interval()
            self.worker.clear_task_definition_name_cache()
        except Exception as e:
            pass

    def __poll_task(self) -> Task:
        task_definition_name = self.worker.get_task_definition_name()
        if self.worker.paused():
            logger.debug(f"Stop polling task for: {task_definition_name}")
            return None
        if self.metrics_collector is not None:
            self.metrics_collector.increment_task_poll(
                task_definition_name
            )

        try:
            start_time = time.time()
            domain = self.worker.get_domain()
            params = {"workerid": self.worker.get_identity()}
            if domain is not None:
                params["domain"] = domain
            task = self.task_client.poll(tasktype=task_definition_name, **params)
            finish_time = time.time()
            time_spent = finish_time - start_time
            if self.metrics_collector is not None:
                self.metrics_collector.record_task_poll_time(task_definition_name, time_spent)
        except AuthorizationException as auth_exception:
            if self.metrics_collector is not None:
                self.metrics_collector.increment_task_poll_error(task_definition_name, type(auth_exception))
            if auth_exception.invalid_token:
                logger.fatal(f"failed to poll task {task_definition_name} due to invalid auth token")
            else:
                logger.fatal(f"failed to poll task {task_definition_name} error: {auth_exception.status} - {auth_exception.error_code}")
            return None
        except Exception as e:
            if self.metrics_collector is not None:
                self.metrics_collector.increment_task_poll_error(task_definition_name, type(e))
            logger.error(
                f"Failed to poll task for: {task_definition_name}, reason: {traceback.format_exc()}"
            )
            return None
        if task is not None:
            logger.debug(
                f"Polled task: {task_definition_name}, worker_id: {self.worker.get_identity()}, domain: {self.worker.get_domain()}")
        return task

    def __execute_task(self, task: Task) -> TaskResult:
        if not isinstance(task, Task):
            return None
        task_definition_name = self.worker.get_task_definition_name()
        logger.debug(
            "Executing task, id: {task_id}, workflow_instance_id: {workflow_instance_id}, task_definition_name: {task_definition_name}".format(
                task_id=task.task_id,
                workflow_instance_id=task.workflow_instance_id,
                task_definition_name=task_definition_name
            )
        )
        try:
            start_time = time.time()
            task_result = self.worker.execute(task)
            finish_time = time.time()
            time_spent = finish_time - start_time
            if self.metrics_collector is not None:
                self.metrics_collector.record_task_execute_time(
                    task_definition_name,
                    time_spent
                )
                self.metrics_collector.record_task_result_payload_size(
                    task_definition_name,
                    sys.getsizeof(task_result)
                )
            logger.debug(
                "Executed task, id: {task_id}, workflow_instance_id: {workflow_instance_id}, task_definition_name: {task_definition_name}".format(
                    task_id=task.task_id,
                    workflow_instance_id=task.workflow_instance_id,
                    task_definition_name=task_definition_name
                )
            )
        except Exception as e:
            if self.metrics_collector is not None:
                self.metrics_collector.increment_task_execution_error(
                    task_definition_name, type(e)
                )
            task_result = TaskResult(
                task_id=task.task_id,
                workflow_instance_id=task.workflow_instance_id,
                worker_id=self.worker.get_identity()
            )
            task_result.status = "FAILED"
            task_result.reason_for_incompletion = str(e)
            task_result.logs = [TaskExecLog(
                traceback.format_exc(), task_result.task_id, int(time.time()))]
            logger.error(
                "Failed to execute task, id: {task_id}, workflow_instance_id: {workflow_instance_id}, task_definition_name: {task_definition_name}, reason: {reason}".format(
                    task_id=task.task_id,
                    workflow_instance_id=task.workflow_instance_id,
                    task_definition_name=task_definition_name,
                    reason=traceback.format_exc()
                )
            )
        return task_result

    def __update_task(self, task_result: TaskResult):
        if not isinstance(task_result, TaskResult):
            return None
        task_definition_name = self.worker.get_task_definition_name()
        logger.debug(
            "Updating task, id: {task_id}, workflow_instance_id: {workflow_instance_id}, task_definition_name: {task_definition_name}".format(
                task_id=task_result.task_id,
                workflow_instance_id=task_result.workflow_instance_id,
                task_definition_name=task_definition_name
            )
        )
        for attempt in range(4):
            if attempt > 0:
                # Wait for [10s, 20s, 30s] before next attempt
                time.sleep(attempt * 10)
            try:
                response = self.task_client.update_task(body=task_result)
                logger.debug(
                    "Updated task, id: {task_id}, workflow_instance_id: {workflow_instance_id}, task_definition_name: {task_definition_name}, response: {response}".format(
                        task_id=task_result.task_id,
                        workflow_instance_id=task_result.workflow_instance_id,
                        task_definition_name=task_definition_name,
                        response=response
                    )
                )
                return response
            except Exception as e:
                if self.metrics_collector is not None:
                    self.metrics_collector.increment_task_update_error(
                        task_definition_name, type(e)
                    )
                logger.error(
                    "Failed to update task, id: {task_id}, workflow_instance_id: {workflow_instance_id}, "
                    "task_definition_name: {task_definition_name}, reason: {reason}".format(
                        task_id=task_result.task_id,
                        workflow_instance_id=task_result.workflow_instance_id,
                        task_definition_name=task_definition_name,
                        reason=traceback.format_exc()
                    )
                )
        return None

    def __wait_for_polling_interval(self) -> None:
        polling_interval = self.worker.get_polling_interval_in_seconds()
        time.sleep(polling_interval)

    def __set_worker_properties(self) -> None:
        # If multiple tasks are supplied to the same worker, then only first
        # task will be considered for setting worker properties
        task_type = self.worker.get_task_definition_name()

        domain = self.__get_property_value_from_env("domain", task_type)
        if domain:
            self.worker.domain = domain
        else:
            self.worker.domain = self.worker.get_domain()

        polling_interval = self.__get_property_value_from_env("polling_interval", task_type)
        if polling_interval:
            try:
                self.worker.poll_interval = float(polling_interval)
            except Exception:
<<<<<<< HEAD
                logger.error(f"error reading and parsing the polling interval value {polling_interval}")
=======
                logger.error(f'error reading and parsing the polling interval value {polling_interval}')
>>>>>>> eb92d493
                self.worker.poll_interval = self.worker.get_polling_interval_in_seconds()

        if polling_interval:
            try:
                self.worker.poll_interval = float(polling_interval)
            except Exception as e:
                logger.error("Exception in reading polling interval from environment variable: {0}.".format(str(e)))

    def __get_property_value_from_env(self, prop, task_type):
        """
        get the property from the env variable
        e.g. conductor_worker_"prop" or conductor_worker_"task_type"_"prop"
        """
        prefix = "conductor_worker"
        # Look for generic property in both case environment variables
        key = prefix + "_" + prop
        value_all = os.getenv(key, os.getenv(key.upper()))

        # Look for task specific property in both case environment variables
        key_small = prefix + "_" + task_type + "_" + prop
        key_upper = prefix.upper() + "_" + task_type + "_" + prop.upper()
        value = os.getenv(key_small, os.getenv(key_upper, value_all))
        return value<|MERGE_RESOLUTION|>--- conflicted
+++ resolved
@@ -58,14 +58,7 @@
                     f"interval {self.worker.get_polling_interval_in_seconds()}")
 
         while True:
-<<<<<<< HEAD
-            try:
-                self.run_once()
-            except Exception:
-                pass
-=======
             self.run_once()
->>>>>>> eb92d493
 
     def run_once(self) -> None:
         try:
@@ -237,11 +230,7 @@
             try:
                 self.worker.poll_interval = float(polling_interval)
             except Exception:
-<<<<<<< HEAD
                 logger.error(f"error reading and parsing the polling interval value {polling_interval}")
-=======
-                logger.error(f'error reading and parsing the polling interval value {polling_interval}')
->>>>>>> eb92d493
                 self.worker.poll_interval = self.worker.get_polling_interval_in_seconds()
 
         if polling_interval:
