import logging
import os
import sys
import time
import traceback

from conductor.client.configuration.configuration import Configuration
from conductor.client.configuration.settings.metrics_settings import MetricsSettings
from conductor.client.http.api.task_resource_api import TaskResourceApi
from conductor.client.http.api_client import ApiClient
from conductor.client.http.models.task import Task
from conductor.client.http.models.task_exec_log import TaskExecLog
from conductor.client.http.models.task_result import TaskResult
from conductor.client.http.rest import AuthorizationException
from conductor.client.telemetry.metrics_collector import MetricsCollector
from conductor.client.worker.worker_interface import WorkerInterface

logger = logging.getLogger(
    Configuration.get_logging_formatted_name(
        __name__
    )
)


class TaskRunner:
    def __init__(
            self,
            worker: WorkerInterface,
            configuration: Configuration = None,
            metrics_settings: MetricsSettings = None
    ):
        if not isinstance(worker, WorkerInterface):
            raise Exception('Invalid worker')
        self.worker = worker
        self.__set_worker_properties()
        if not isinstance(configuration, Configuration):
            configuration = Configuration()
        self.configuration = configuration
        self.metrics_collector = None
        if metrics_settings is not None:
            self.metrics_collector = MetricsCollector(
                metrics_settings
            )
        self.task_client = TaskResourceApi(
            ApiClient(
                configuration=self.configuration
            )
        )

    def run(self) -> None:
        if self.configuration is not None:
            self.configuration.apply_logging_config()
        else:
            logger.setLevel(logging.DEBUG)

        task_names = ','.join(self.worker.task_definition_names)
        logger.info(f'Polling task {task_names} with domain {self.worker.get_domain()} with polling '
                    f'interval {self.worker.get_polling_interval_in_seconds()}')

        while True:
<<<<<<< HEAD
            self.run_once()
=======
            try:
                self.run_once()
            except Exception:
                pass
>>>>>>> d34e0f23

    def run_once(self) -> None:
        try:
            task = self.__poll_task()
            if task is not None and task.task_id is not None:
                task_result = self.__execute_task(task)
                self.__update_task(task_result)
            self.__wait_for_polling_interval()
            self.worker.clear_task_definition_name_cache()
        except Exception as e:
            pass

    def __poll_task(self) -> Task:
        task_definition_name = self.worker.get_task_definition_name()
        if self.worker.paused():
            logger.debug(f'Stop polling task for: {task_definition_name}')
            return None
        if self.metrics_collector is not None:
            self.metrics_collector.increment_task_poll(
                task_definition_name
            )

        try:
            start_time = time.time()
            domain = self.worker.get_domain()
            params = {'workerid': self.worker.get_identity()}
            if domain is not None:
                params['domain'] = domain
            task = self.task_client.poll(tasktype=task_definition_name, **params)
            finish_time = time.time()
            time_spent = finish_time - start_time
            if self.metrics_collector is not None:
                self.metrics_collector.record_task_poll_time(task_definition_name, time_spent)
        except AuthorizationException as auth_exception:
            if self.metrics_collector is not None:
                self.metrics_collector.increment_task_poll_error(task_definition_name, type(auth_exception))
            if auth_exception.invalid_token:
                logger.fatal(f'failed to poll task {task_definition_name} due to invalid auth token')
            else:
                logger.fatal(f'failed to poll task {task_definition_name} error: {auth_exception.status} - {auth_exception.error_code}')
            return None
        except Exception as e:
            if self.metrics_collector is not None:
                self.metrics_collector.increment_task_poll_error(task_definition_name, type(e))
            logger.error(
                f'Failed to poll task for: {task_definition_name}, reason: {traceback.format_exc()}'
            )
            return None
        if task is not None:
            logger.debug(
                f'Polled task: {task_definition_name}, worker_id: {self.worker.get_identity()}, domain: {self.worker.get_domain()}')
        return task

    def __execute_task(self, task: Task) -> TaskResult:
        if not isinstance(task, Task):
            return None
        task_definition_name = self.worker.get_task_definition_name()
        logger.debug(
            'Executing task, id: {task_id}, workflow_instance_id: {workflow_instance_id}, task_definition_name: {task_definition_name}'.format(
                task_id=task.task_id,
                workflow_instance_id=task.workflow_instance_id,
                task_definition_name=task_definition_name
            )
        )
        try:
            start_time = time.time()
            task_result = self.worker.execute(task)
            finish_time = time.time()
            time_spent = finish_time - start_time
            if self.metrics_collector is not None:
                self.metrics_collector.record_task_execute_time(
                    task_definition_name,
                    time_spent
                )
                self.metrics_collector.record_task_result_payload_size(
                    task_definition_name,
                    sys.getsizeof(task_result)
                )
            logger.debug(
                'Executed task, id: {task_id}, workflow_instance_id: {workflow_instance_id}, task_definition_name: {task_definition_name}'.format(
                    task_id=task.task_id,
                    workflow_instance_id=task.workflow_instance_id,
                    task_definition_name=task_definition_name
                )
            )
        except Exception as e:
            if self.metrics_collector is not None:
                self.metrics_collector.increment_task_execution_error(
                    task_definition_name, type(e)
                )
            task_result = TaskResult(
                task_id=task.task_id,
                workflow_instance_id=task.workflow_instance_id,
                worker_id=self.worker.get_identity()
            )
            task_result.status = 'FAILED'
            task_result.reason_for_incompletion = str(e)
            task_result.logs = [TaskExecLog(
                traceback.format_exc(), task_result.task_id, int(time.time()))]
            logger.error(
                'Failed to execute task, id: {task_id}, workflow_instance_id: {workflow_instance_id}, task_definition_name: {task_definition_name}, reason: {reason}'.format(
                    task_id=task.task_id,
                    workflow_instance_id=task.workflow_instance_id,
                    task_definition_name=task_definition_name,
                    reason=traceback.format_exc()
                )
            )
        return task_result

    def __update_task(self, task_result: TaskResult):
        if not isinstance(task_result, TaskResult):
            return None
        task_definition_name = self.worker.get_task_definition_name()
        logger.debug(
            'Updating task, id: {task_id}, workflow_instance_id: {workflow_instance_id}, task_definition_name: {task_definition_name}'.format(
                task_id=task_result.task_id,
                workflow_instance_id=task_result.workflow_instance_id,
                task_definition_name=task_definition_name
            )
        )
        for attempt in range(4):
            if attempt > 0:
                # Wait for [10s, 20s, 30s] before next attempt
                time.sleep(attempt * 10)
            try:
                response = self.task_client.update_task(body=task_result)
                logger.debug(
                    'Updated task, id: {task_id}, workflow_instance_id: {workflow_instance_id}, task_definition_name: {task_definition_name}, response: {response}'.format(
                        task_id=task_result.task_id,
                        workflow_instance_id=task_result.workflow_instance_id,
                        task_definition_name=task_definition_name,
                        response=response
                    )
                )
                return response
            except Exception as e:
                if self.metrics_collector is not None:
                    self.metrics_collector.increment_task_update_error(
                        task_definition_name, type(e)
                    )
                logger.error(
                    'Failed to update task, id: {task_id}, workflow_instance_id: {workflow_instance_id}, '
                    'task_definition_name: {task_definition_name}, reason: {reason}'.format(
                        task_id=task_result.task_id,
                        workflow_instance_id=task_result.workflow_instance_id,
                        task_definition_name=task_definition_name,
                        reason=traceback.format_exc()
                    )
                )
        return None

    def __wait_for_polling_interval(self) -> None:
        polling_interval = self.worker.get_polling_interval_in_seconds()
        time.sleep(polling_interval)

    def __set_worker_properties(self) -> None:
        # If multiple tasks are supplied to the same worker, then only first
        # task will be considered for setting worker properties
        task_type = self.worker.get_task_definition_name()

        domain = self.__get_property_value_from_env("domain", task_type)
        if domain:
            self.worker.domain = domain
        else:
            self.worker.domain = self.worker.get_domain()

        polling_interval = self.__get_property_value_from_env("polling_interval", task_type)
        if polling_interval:
            try:
                self.worker.poll_interval = float(polling_interval)
            except Exception:
                logger.error(f'error reading and parsing the polling interval value {polling_interval}')
                self.worker.poll_interval = self.worker.get_polling_interval_in_seconds()

        if polling_interval:
            try:
                self.worker.poll_interval = float(polling_interval)
            except Exception as e:
                logger.error("Exception in reading polling interval from environment variable: {0}.".format(str(e)))

    def __get_property_value_from_env(self, prop, task_type):
        """
        get the property from the env variable
        e.g. conductor_worker_"prop" or conductor_worker_"task_type"_"prop"
        """
        prefix = "conductor_worker"
        # Look for generic property in both case environment variables
        key = prefix + "_" + prop
        value_all = os.getenv(key, os.getenv(key.upper()))

        # Look for task specific property in both case environment variables
        key_small = prefix + "_" + task_type + "_" + prop
        key_upper = prefix.upper() + "_" + task_type + "_" + prop.upper()
        value = os.getenv(key_small, os.getenv(key_upper, value_all))
        return value<|MERGE_RESOLUTION|>--- conflicted
+++ resolved
@@ -58,14 +58,7 @@
                     f'interval {self.worker.get_polling_interval_in_seconds()}')
 
         while True:
-<<<<<<< HEAD
             self.run_once()
-=======
-            try:
-                self.run_once()
-            except Exception:
-                pass
->>>>>>> d34e0f23
 
     def run_once(self) -> None:
         try:
