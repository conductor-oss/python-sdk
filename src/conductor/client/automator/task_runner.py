--- conflicted
+++ resolved
@@ -244,20 +244,6 @@
         polling_interval = self.__get_property_value_from_env(
             "polling_interval", task_type
         )
-<<<<<<< HEAD
-        if polling_interval:
-            try:
-                self.worker.poll_interval = float(polling_interval)
-            except Exception:
-                logger.error(
-                    "Error converting polling_interval to float value: %s",
-                    polling_interval,
-                )
-                self.worker.poll_interval = (
-                    self.worker.get_polling_interval_in_seconds()
-                )
-=======
->>>>>>> 4c56a17a
 
         if polling_interval:
             try:
