import io
import logging
import ssl
<<<<<<< HEAD
from typing import Optional, Dict, Any, Union, Tuple
=======
from typing import Any, Dict, Optional, Tuple, Union
>>>>>>> 67ba3714

import httpx
from httpx import HTTPStatusError, RequestError, Response, TimeoutException

from conductor.client.codegen.rest import (
    ApiException,
    AuthorizationException,
    RESTClientObject,
)
from conductor.client.configuration.configuration import Configuration

logger = logging.getLogger(Configuration.get_logging_formatted_name(__name__))


class RESTResponse(io.IOBase):
    """HTTP response wrapper for httpx responses."""

    def __init__(self, response: Response):
        self.status = response.status_code
        self.reason = response.reason_phrase
        self.resp = response
        self.headers = response.headers

        # Log HTTP protocol version
        http_version = getattr(response, "http_version", "Unknown")
        logger.debug(
            f"HTTP response received - Status: {self.status}, Protocol: {http_version}"
        )

        # Log HTTP/2 usage
        if http_version == "HTTP/2":
            logger.info(f"HTTP/2 connection established - URL: {response.url}")
        elif http_version == "HTTP/1.1":
            logger.debug(f"HTTP/1.1 connection used - URL: {response.url}")
        else:
            logger.debug(f"HTTP protocol version: {http_version} - URL: {response.url}")

    def getheaders(self):
        """Get response headers."""
        return self.headers

    def getheader(self, name: str, default: Optional[str] = None) -> Optional[str]:
        """Get a specific response header."""
        return self.headers.get(name, default)

    @property
    def data(self) -> bytes:
        """Get response data as bytes."""
        return self.resp.content

    @property
    def text(self) -> str:
        """Get response data as text."""
        return self.resp.text

    @property
    def http_version(self) -> str:
        """Get the HTTP protocol version used."""
        return getattr(self.resp, "http_version", "Unknown")

    def is_http2(self) -> bool:
        """Check if HTTP/2 was used for this response."""
        return self.http_version == "HTTP/2"


class RESTClientObjectAdapter(RESTClientObject):
    """HTTP client adapter using httpx instead of requests."""

    def __init__(self, connection: Optional[httpx.Client] = None, configuration=None):
        """
        Initialize the REST client with httpx.
<<<<<<< HEAD
=======

>>>>>>> 67ba3714
        Args:
            connection: Pre-configured httpx.Client instance. If provided,
                       proxy settings from configuration will be ignored.
            configuration: Configuration object containing proxy settings.
                          Expected attributes: proxy (str), proxy_headers (dict)
        """
        if connection is not None:
            self.connection = connection
        else:
            client_kwargs = {
                "timeout": httpx.Timeout(120.0),
                "follow_redirects": True,
                "limits": httpx.Limits(
                    max_keepalive_connections=20, max_connections=100
                ),
<<<<<<< HEAD
=======
                "http2": True
>>>>>>> 67ba3714
            }

            if (
                configuration
                and hasattr(configuration, "proxy")
                and configuration.proxy
            ):
                client_kwargs["proxy"] = configuration.proxy
            if (
                configuration
                and hasattr(configuration, "proxy_headers")
                and configuration.proxy_headers
            ):
                client_kwargs["proxy_headers"] = configuration.proxy_headers

            if configuration:
                ssl_context = ssl.create_default_context(
                    cafile=configuration.ssl_ca_cert,
                    cadata=configuration.ca_cert_data,
                )
                if configuration.cert_file:
                    ssl_context.load_cert_chain(
                        configuration.cert_file, keyfile=configuration.key_file
                    )

                if not configuration.verify_ssl:
                    ssl_context.check_hostname = False
                    ssl_context.verify_mode = ssl.CERT_NONE

                client_kwargs["verify"] = ssl_context

            self.connection = httpx.Client(**client_kwargs)

    def close(self):
        """Close the HTTP client connection."""
        if hasattr(self, "connection") and self.connection:
            self.connection.close()

    def check_http2_support(self, url: str) -> bool:
        """Check if the server supports HTTP/2 by making a test request."""
        try:
            logger.info(f"Checking HTTP/2 support for: {url}")
            response = self.GET(url)
            is_http2 = response.is_http2()

            if is_http2:
                logger.info(f"✓ HTTP/2 supported by {url}")
            else:
                logger.info(
                    f"✗ HTTP/2 not supported by {url}, using {response.http_version}"
                )

            return is_http2
        except Exception as e:
            logger.error(f"Failed to check HTTP/2 support for {url}: {e}")
            return False

    def request(
        self,
        method: str,
        url: str,
        query_params: Optional[Dict[str, Any]] = None,
        headers: Optional[Dict[str, str]] = None,
        body: Optional[Union[str, bytes, Dict[str, Any]]] = None,
        post_params: Optional[Dict[str, Any]] = None,
        _preload_content: bool = True,
        _request_timeout: Optional[Union[float, Tuple[float, float]]] = None,
    ) -> RESTResponse:
        """Perform HTTP request using httpx.

        :param method: HTTP request method
        :param url: HTTP request URL
        :param query_params: Query parameters in the URL
        :param headers: HTTP request headers
        :param body: Request JSON body for `application/json`
        :param post_params: Request post parameters for
                           `application/x-www-form-urlencoded` and `multipart/form-data`
        :param _preload_content: If False, return raw response without reading content
        :param _request_timeout: Timeout setting for this request
        """
        method = method.upper()
        assert method in ["GET", "HEAD", "DELETE", "POST", "PUT", "PATCH", "OPTIONS"]

        if post_params and body:
            raise ValueError(
                "body parameter cannot be used with post_params parameter."
            )

        post_params = post_params or {}
        headers = headers or {}

        # Set default timeout
        if _request_timeout is not None:
            if isinstance(_request_timeout, (int, float)):
                timeout = httpx.Timeout(_request_timeout)
            else:
                # Tuple format: (connect_timeout, read_timeout)
                timeout = httpx.Timeout(_request_timeout)
        else:
            timeout = httpx.Timeout(120.0)

        # Set default content type
        if "Content-Type" not in headers:
            headers["Content-Type"] = "application/json"

        try:
            # Log the request attempt
            logger.debug(f"Making HTTP request - Method: {method}, URL: {url}")

            # Prepare request parameters
            request_kwargs = {
                "method": method,
                "url": url,
                "headers": headers,
                "timeout": timeout,
            }

            # Handle query parameters
            if query_params:
                request_kwargs["params"] = query_params

            # Handle request body
            if method in ["POST", "PUT", "PATCH", "OPTIONS", "DELETE"]:
                if body is not None:
                    if isinstance(body, (dict, list)):
                        # JSON body
                        request_kwargs["json"] = body
                    elif isinstance(body, str):
                        # String body
                        request_kwargs["content"] = body.encode("utf-8")
                    elif isinstance(body, bytes):
                        # Bytes body
                        request_kwargs["content"] = body
                    else:
                        # Try to serialize as JSON
                        request_kwargs["json"] = body
                elif post_params:
                    # Form data
                    request_kwargs["data"] = post_params

            # Make the request
            response = self.connection.request(**request_kwargs)

            # Create RESTResponse wrapper
            rest_response = RESTResponse(response)

            # Handle authentication errors
            if rest_response.status in [401, 403]:
                raise AuthorizationException(http_resp=rest_response)

            # Handle other HTTP errors
            if not 200 <= rest_response.status <= 299:
                raise ApiException(http_resp=rest_response)

            return rest_response

        except HTTPStatusError as e:
            rest_response = RESTResponse(e.response)
            if rest_response.status in [401, 403]:
                raise AuthorizationException(http_resp=rest_response) from e
            raise ApiException(http_resp=rest_response) from e
        except (RequestError, TimeoutException) as e:
            raise ApiException(status=0, reason=str(e)) from e

    def GET(
        self,
        url: str,
        headers: Optional[Dict[str, str]] = None,
        query_params: Optional[Dict[str, Any]] = None,
        _preload_content: bool = True,
        _request_timeout: Optional[Union[float, Tuple[float, float]]] = None,
    ) -> RESTResponse:
        """Perform GET request."""
        return self.request(
            "GET",
            url,
            headers=headers,
            query_params=query_params,
            _preload_content=_preload_content,
            _request_timeout=_request_timeout,
        )

    def HEAD(
        self,
        url: str,
        headers: Optional[Dict[str, str]] = None,
        query_params: Optional[Dict[str, Any]] = None,
        _preload_content: bool = True,
        _request_timeout: Optional[Union[float, Tuple[float, float]]] = None,
    ) -> RESTResponse:
        """Perform HEAD request."""
        return self.request(
            "HEAD",
            url,
            headers=headers,
            query_params=query_params,
            _preload_content=_preload_content,
            _request_timeout=_request_timeout,
        )

    def OPTIONS(
        self,
        url: str,
        headers: Optional[Dict[str, str]] = None,
        query_params: Optional[Dict[str, Any]] = None,
        post_params: Optional[Dict[str, Any]] = None,
        body: Optional[Union[str, bytes, Dict[str, Any]]] = None,
        _preload_content: bool = True,
        _request_timeout: Optional[Union[float, Tuple[float, float]]] = None,
    ) -> RESTResponse:
        """Perform OPTIONS request."""
        return self.request(
            "OPTIONS",
            url,
            headers=headers,
            query_params=query_params,
            post_params=post_params,
            body=body,
            _preload_content=_preload_content,
            _request_timeout=_request_timeout,
        )

    def DELETE(
        self,
        url: str,
        headers: Optional[Dict[str, str]] = None,
        query_params: Optional[Dict[str, Any]] = None,
        body: Optional[Union[str, bytes, Dict[str, Any]]] = None,
        _preload_content: bool = True,
        _request_timeout: Optional[Union[float, Tuple[float, float]]] = None,
    ) -> RESTResponse:
        """Perform DELETE request."""
        return self.request(
            "DELETE",
            url,
            headers=headers,
            query_params=query_params,
            body=body,
            _preload_content=_preload_content,
            _request_timeout=_request_timeout,
        )

    def POST(
        self,
        url: str,
        headers: Optional[Dict[str, str]] = None,
        query_params: Optional[Dict[str, Any]] = None,
        post_params: Optional[Dict[str, Any]] = None,
        body: Optional[Union[str, bytes, Dict[str, Any]]] = None,
        _preload_content: bool = True,
        _request_timeout: Optional[Union[float, Tuple[float, float]]] = None,
    ) -> RESTResponse:
        """Perform POST request."""
        return self.request(
            "POST",
            url,
            headers=headers,
            query_params=query_params,
            post_params=post_params,
            body=body,
            _preload_content=_preload_content,
            _request_timeout=_request_timeout,
        )

    def PUT(
        self,
        url: str,
        headers: Optional[Dict[str, str]] = None,
        query_params: Optional[Dict[str, Any]] = None,
        post_params: Optional[Dict[str, Any]] = None,
        body: Optional[Union[str, bytes, Dict[str, Any]]] = None,
        _preload_content: bool = True,
        _request_timeout: Optional[Union[float, Tuple[float, float]]] = None,
    ) -> RESTResponse:
        """Perform PUT request."""
        return self.request(
            "PUT",
            url,
            headers=headers,
            query_params=query_params,
            post_params=post_params,
            body=body,
            _preload_content=_preload_content,
            _request_timeout=_request_timeout,
        )

    def PATCH(
        self,
        url: str,
        headers: Optional[Dict[str, str]] = None,
        query_params: Optional[Dict[str, Any]] = None,
        post_params: Optional[Dict[str, Any]] = None,
        body: Optional[Union[str, bytes, Dict[str, Any]]] = None,
        _preload_content: bool = True,
        _request_timeout: Optional[Union[float, Tuple[float, float]]] = None,
    ) -> RESTResponse:
        """Perform PATCH request."""
        return self.request(
            "PATCH",
            url,
            headers=headers,
            query_params=query_params,
            post_params=post_params,
            body=body,
            _preload_content=_preload_content,
            _request_timeout=_request_timeout,
        )<|MERGE_RESOLUTION|>--- conflicted
+++ resolved
@@ -1,11 +1,7 @@
 import io
 import logging
 import ssl
-<<<<<<< HEAD
-from typing import Optional, Dict, Any, Union, Tuple
-=======
 from typing import Any, Dict, Optional, Tuple, Union
->>>>>>> 67ba3714
 
 import httpx
 from httpx import HTTPStatusError, RequestError, Response, TimeoutException
@@ -77,10 +73,6 @@
     def __init__(self, connection: Optional[httpx.Client] = None, configuration=None):
         """
         Initialize the REST client with httpx.
-<<<<<<< HEAD
-=======
-
->>>>>>> 67ba3714
         Args:
             connection: Pre-configured httpx.Client instance. If provided,
                        proxy settings from configuration will be ignored.
@@ -96,10 +88,7 @@
                 "limits": httpx.Limits(
                     max_keepalive_connections=20, max_connections=100
                 ),
-<<<<<<< HEAD
-=======
                 "http2": True
->>>>>>> 67ba3714
             }
 
             if (
@@ -137,7 +126,6 @@
         """Close the HTTP client connection."""
         if hasattr(self, "connection") and self.connection:
             self.connection.close()
-
     def check_http2_support(self, url: str) -> bool:
         """Check if the server supports HTTP/2 by making a test request."""
         try:
@@ -208,7 +196,6 @@
         try:
             # Log the request attempt
             logger.debug(f"Making HTTP request - Method: {method}, URL: {url}")
-
             # Prepare request parameters
             request_kwargs = {
                 "method": method,
