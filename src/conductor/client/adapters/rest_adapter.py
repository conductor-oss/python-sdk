import io
import logging
import ssl
from typing import Any, Dict, Optional, Tuple, Union

import httpx
from httpx import HTTPStatusError, RequestError, Response, TimeoutException

from conductor.client.codegen.rest import (
    ApiException,
    AuthorizationException,
    RESTClientObject,
)
from conductor.client.configuration.configuration import Configuration

logger = logging.getLogger(Configuration.get_logging_formatted_name(__name__))


class RESTResponse(io.IOBase):
    """HTTP response wrapper for httpx responses."""

    def __init__(self, response: Response):
        self.status = response.status_code
        self.reason = response.reason_phrase
        self.resp = response
        self.headers = response.headers

        # Log HTTP protocol version
        http_version = getattr(response, "http_version", "Unknown")
        logger.debug(
            f"HTTP response received - Status: {self.status}, Protocol: {http_version}"
        )

        # Log HTTP/2 usage
        if http_version == "HTTP/2":
            logger.info(f"HTTP/2 connection established - URL: {response.url}")
        elif http_version == "HTTP/1.1":
            logger.debug(f"HTTP/1.1 connection used - URL: {response.url}")
        else:
            logger.debug(f"HTTP protocol version: {http_version} - URL: {response.url}")

    def getheaders(self):
        """Get response headers."""
        return self.headers

    def getheader(self, name: str, default: Optional[str] = None) -> Optional[str]:
        """Get a specific response header."""
        return self.headers.get(name, default)

    @property
    def data(self) -> bytes:
        """Get response data as bytes."""
        return self.resp.content

    @property
    def text(self) -> str:
        """Get response data as text."""
        return self.resp.text

    @property
    def http_version(self) -> str:
        """Get the HTTP protocol version used."""
        return getattr(self.resp, "http_version", "Unknown")

    def is_http2(self) -> bool:
        """Check if HTTP/2 was used for this response."""
        return self.http_version == "HTTP/2"


class RESTClientObjectAdapter(RESTClientObject):
    """HTTP client adapter using httpx instead of requests."""

    def __init__(self, connection: Optional[httpx.Client] = None, configuration=None):
        """
        Initialize the REST client with httpx.
        Args:
            connection: Pre-configured httpx.Client instance. If provided,
                       proxy settings from configuration will be ignored.
            configuration: Configuration object containing proxy settings.
                          Expected attributes: proxy (str), proxy_headers (dict)
        """
        if connection is not None:
            self.connection = connection
        else:
            client_kwargs = {
                "timeout": httpx.Timeout(120.0),
                "follow_redirects": True,
                "limits": httpx.Limits(
                    max_keepalive_connections=20, max_connections=100
                ),
                "http2": True
            }

            if (
                configuration
                and hasattr(configuration, "proxy")
                and configuration.proxy
            ):
                client_kwargs["proxy"] = configuration.proxy
            if (
                configuration
                and hasattr(configuration, "proxy_headers")
                and configuration.proxy_headers
            ):
                client_kwargs["proxy_headers"] = configuration.proxy_headers

            if configuration:
                ssl_context = ssl.create_default_context(
                    cafile=configuration.ssl_ca_cert,
                    cadata=configuration.ca_cert_data,
                )
                if configuration.cert_file:
                    ssl_context.load_cert_chain(
                        configuration.cert_file, keyfile=configuration.key_file
                    )

                if not configuration.verify_ssl:
                    ssl_context.check_hostname = False
                    ssl_context.verify_mode = ssl.CERT_NONE

                client_kwargs["verify"] = ssl_context

            self.connection = httpx.Client(**client_kwargs)

    def close(self):
        """Close the HTTP client connection."""
        if hasattr(self, "connection") and self.connection:
            self.connection.close()
<<<<<<< HEAD

=======
>>>>>>> 8cca018b
    def check_http2_support(self, url: str) -> bool:
        """Check if the server supports HTTP/2 by making a test request."""
        try:
            logger.info(f"Checking HTTP/2 support for: {url}")
            response = self.GET(url)
            is_http2 = response.is_http2()

            if is_http2:
                logger.info(f"✓ HTTP/2 supported by {url}")
            else:
                logger.info(
                    f"✗ HTTP/2 not supported by {url}, using {response.http_version}"
                )

            return is_http2
        except Exception as e:
            logger.error(f"Failed to check HTTP/2 support for {url}: {e}")
            return False

    def request(
        self,
        method: str,
        url: str,
        query_params: Optional[Dict[str, Any]] = None,
        headers: Optional[Dict[str, str]] = None,
        body: Optional[Union[str, bytes, Dict[str, Any]]] = None,
        post_params: Optional[Dict[str, Any]] = None,
        _preload_content: bool = True,
        _request_timeout: Optional[Union[float, Tuple[float, float]]] = None,
    ) -> RESTResponse:
        """Perform HTTP request using httpx.

        :param method: HTTP request method
        :param url: HTTP request URL
        :param query_params: Query parameters in the URL
        :param headers: HTTP request headers
        :param body: Request JSON body for `application/json`
        :param post_params: Request post parameters for
                           `application/x-www-form-urlencoded` and `multipart/form-data`
        :param _preload_content: If False, return raw response without reading content
        :param _request_timeout: Timeout setting for this request
        """
        method = method.upper()
        assert method in ["GET", "HEAD", "DELETE", "POST", "PUT", "PATCH", "OPTIONS"]

        if post_params and body:
            raise ValueError(
                "body parameter cannot be used with post_params parameter."
            )

        post_params = post_params or {}
        headers = headers or {}

        # Set default timeout
        if _request_timeout is not None:
            if isinstance(_request_timeout, (int, float)):
                timeout = httpx.Timeout(_request_timeout)
            else:
                # Tuple format: (connect_timeout, read_timeout)
                timeout = httpx.Timeout(_request_timeout)
        else:
            timeout = httpx.Timeout(120.0)

        # Set default content type
        if "Content-Type" not in headers:
            headers["Content-Type"] = "application/json"

        try:
            # Log the request attempt
            logger.debug(f"Making HTTP request - Method: {method}, URL: {url}")
<<<<<<< HEAD

=======
>>>>>>> 8cca018b
            # Prepare request parameters
            request_kwargs = {
                "method": method,
                "url": url,
                "headers": headers,
                "timeout": timeout,
            }

            # Handle query parameters
            if query_params:
                request_kwargs["params"] = query_params

            # Handle request body
            if method in ["POST", "PUT", "PATCH", "OPTIONS", "DELETE"]:
                if body is not None:
                    if isinstance(body, (dict, list)):
                        # JSON body
                        request_kwargs["json"] = body
                    elif isinstance(body, str):
                        # String body
                        request_kwargs["content"] = body.encode("utf-8")
                    elif isinstance(body, bytes):
                        # Bytes body
                        request_kwargs["content"] = body
                    else:
                        # Try to serialize as JSON
                        request_kwargs["json"] = body
                elif post_params:
                    # Form data
                    request_kwargs["data"] = post_params

            # Make the request
            response = self.connection.request(**request_kwargs)

            # Create RESTResponse wrapper
            rest_response = RESTResponse(response)

            # Handle authentication errors
            if rest_response.status in [401, 403]:
                raise AuthorizationException(http_resp=rest_response)

            # Handle other HTTP errors
            if not 200 <= rest_response.status <= 299:
                raise ApiException(http_resp=rest_response)

            return rest_response

        except HTTPStatusError as e:
            rest_response = RESTResponse(e.response)
            if rest_response.status in [401, 403]:
                raise AuthorizationException(http_resp=rest_response) from e
            raise ApiException(http_resp=rest_response) from e
        except (RequestError, TimeoutException) as e:
            raise ApiException(status=0, reason=str(e)) from e

    def GET(
        self,
        url: str,
        headers: Optional[Dict[str, str]] = None,
        query_params: Optional[Dict[str, Any]] = None,
        _preload_content: bool = True,
        _request_timeout: Optional[Union[float, Tuple[float, float]]] = None,
    ) -> RESTResponse:
        """Perform GET request."""
        return self.request(
            "GET",
            url,
            headers=headers,
            query_params=query_params,
            _preload_content=_preload_content,
            _request_timeout=_request_timeout,
        )

    def HEAD(
        self,
        url: str,
        headers: Optional[Dict[str, str]] = None,
        query_params: Optional[Dict[str, Any]] = None,
        _preload_content: bool = True,
        _request_timeout: Optional[Union[float, Tuple[float, float]]] = None,
    ) -> RESTResponse:
        """Perform HEAD request."""
        return self.request(
            "HEAD",
            url,
            headers=headers,
            query_params=query_params,
            _preload_content=_preload_content,
            _request_timeout=_request_timeout,
        )

    def OPTIONS(
        self,
        url: str,
        headers: Optional[Dict[str, str]] = None,
        query_params: Optional[Dict[str, Any]] = None,
        post_params: Optional[Dict[str, Any]] = None,
        body: Optional[Union[str, bytes, Dict[str, Any]]] = None,
        _preload_content: bool = True,
        _request_timeout: Optional[Union[float, Tuple[float, float]]] = None,
    ) -> RESTResponse:
        """Perform OPTIONS request."""
        return self.request(
            "OPTIONS",
            url,
            headers=headers,
            query_params=query_params,
            post_params=post_params,
            body=body,
            _preload_content=_preload_content,
            _request_timeout=_request_timeout,
        )

    def DELETE(
        self,
        url: str,
        headers: Optional[Dict[str, str]] = None,
        query_params: Optional[Dict[str, Any]] = None,
        body: Optional[Union[str, bytes, Dict[str, Any]]] = None,
        _preload_content: bool = True,
        _request_timeout: Optional[Union[float, Tuple[float, float]]] = None,
    ) -> RESTResponse:
        """Perform DELETE request."""
        return self.request(
            "DELETE",
            url,
            headers=headers,
            query_params=query_params,
            body=body,
            _preload_content=_preload_content,
            _request_timeout=_request_timeout,
        )

    def POST(
        self,
        url: str,
        headers: Optional[Dict[str, str]] = None,
        query_params: Optional[Dict[str, Any]] = None,
        post_params: Optional[Dict[str, Any]] = None,
        body: Optional[Union[str, bytes, Dict[str, Any]]] = None,
        _preload_content: bool = True,
        _request_timeout: Optional[Union[float, Tuple[float, float]]] = None,
    ) -> RESTResponse:
        """Perform POST request."""
        return self.request(
            "POST",
            url,
            headers=headers,
            query_params=query_params,
            post_params=post_params,
            body=body,
            _preload_content=_preload_content,
            _request_timeout=_request_timeout,
        )

    def PUT(
        self,
        url: str,
        headers: Optional[Dict[str, str]] = None,
        query_params: Optional[Dict[str, Any]] = None,
        post_params: Optional[Dict[str, Any]] = None,
        body: Optional[Union[str, bytes, Dict[str, Any]]] = None,
        _preload_content: bool = True,
        _request_timeout: Optional[Union[float, Tuple[float, float]]] = None,
    ) -> RESTResponse:
        """Perform PUT request."""
        return self.request(
            "PUT",
            url,
            headers=headers,
            query_params=query_params,
            post_params=post_params,
            body=body,
            _preload_content=_preload_content,
            _request_timeout=_request_timeout,
        )

    def PATCH(
        self,
        url: str,
        headers: Optional[Dict[str, str]] = None,
        query_params: Optional[Dict[str, Any]] = None,
        post_params: Optional[Dict[str, Any]] = None,
        body: Optional[Union[str, bytes, Dict[str, Any]]] = None,
        _preload_content: bool = True,
        _request_timeout: Optional[Union[float, Tuple[float, float]]] = None,
    ) -> RESTResponse:
        """Perform PATCH request."""
        return self.request(
            "PATCH",
            url,
            headers=headers,
            query_params=query_params,
            post_params=post_params,
            body=body,
            _preload_content=_preload_content,
            _request_timeout=_request_timeout,
        )<|MERGE_RESOLUTION|>--- conflicted
+++ resolved
@@ -126,10 +126,7 @@
         """Close the HTTP client connection."""
         if hasattr(self, "connection") and self.connection:
             self.connection.close()
-<<<<<<< HEAD
-
-=======
->>>>>>> 8cca018b
+
     def check_http2_support(self, url: str) -> bool:
         """Check if the server supports HTTP/2 by making a test request."""
         try:
@@ -200,10 +197,6 @@
         try:
             # Log the request attempt
             logger.debug(f"Making HTTP request - Method: {method}, URL: {url}")
-<<<<<<< HEAD
-
-=======
->>>>>>> 8cca018b
             # Prepare request parameters
             request_kwargs = {
                 "method": method,
