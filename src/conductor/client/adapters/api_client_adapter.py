--- conflicted
+++ resolved
@@ -12,13 +12,6 @@
 class ApiClientAdapter(ApiClient):
     def __init__(self, configuration=None, header_name=None, header_value=None, cookie=None):
         """Initialize the API client adapter with httpx-based REST client."""
-<<<<<<< HEAD
-        super().__init__(configuration, header_name, header_value, cookie)
-        self.rest_client = RESTClientObjectAdapter(
-            connection=configuration.http_connection if configuration else None,
-            configuration=configuration,
-        )
-=======
         self.configuration = configuration or Configuration()
 
         # Create httpx-compatible REST client directly
@@ -27,7 +20,6 @@
         self.default_headers = self._ApiClient__get_default_headers(header_name, header_value)
         self.cookie = cookie
         self._ApiClient__refresh_auth_token()
->>>>>>> 67ba3714
 
     def __call_api(
         self,
