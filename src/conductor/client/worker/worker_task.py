--- conflicted
+++ resolved
@@ -25,11 +25,8 @@
         poll_interval_millis = 1000 * poll_interval_seconds
 
     def worker_task_func(func):
-<<<<<<< HEAD
-=======
         task_opts = get_task_options(func)
 
->>>>>>> 4f29502f
         register_decorated_fn(
             name=task_definition_name,
             poll_interval=poll_interval_millis,
