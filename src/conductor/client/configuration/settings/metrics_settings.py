from __future__ import annotations
import logging
import os
from typing import Optional
from pathlib import Path

from conductor.client.configuration.configuration import Configuration

logger = logging.getLogger(
    Configuration.get_logging_formatted_name(
        __name__
    )
)


def get_default_temporary_folder() -> str:
<<<<<<< HEAD
    return f"{Path.home()!s}/tmp/"
=======
    return f'{Path.home()!s}/tmp/'
>>>>>>> eb92d493


class MetricsSettings:
    def __init__(
            self,
<<<<<<< HEAD
            directory: str = None,
            file_name: str = "metrics.log",
=======
            directory: Optional[str] = None,
            file_name: str = 'metrics.log',
>>>>>>> eb92d493
            update_interval: float = 0.1):
        if directory is None:
            directory = get_default_temporary_folder()
        self.__set_dir(directory)
        self.file_name = file_name
        self.update_interval = update_interval

    def __set_dir(self, dir: str) -> None:
        if not os.path.isdir(dir):
            try:
                os.mkdir(dir)
            except Exception as e:
                logger.warning(
<<<<<<< HEAD
                    "Failed to create metrics temporary folder, reason: ", e)
=======
                    'Failed to create metrics temporary folder, reason: %s', e)
>>>>>>> eb92d493
        self.directory = dir<|MERGE_RESOLUTION|>--- conflicted
+++ resolved
@@ -14,23 +14,14 @@
 
 
 def get_default_temporary_folder() -> str:
-<<<<<<< HEAD
     return f"{Path.home()!s}/tmp/"
-=======
-    return f'{Path.home()!s}/tmp/'
->>>>>>> eb92d493
 
 
 class MetricsSettings:
     def __init__(
             self,
-<<<<<<< HEAD
             directory: str = None,
             file_name: str = "metrics.log",
-=======
-            directory: Optional[str] = None,
-            file_name: str = 'metrics.log',
->>>>>>> eb92d493
             update_interval: float = 0.1):
         if directory is None:
             directory = get_default_temporary_folder()
@@ -44,9 +35,6 @@
                 os.mkdir(dir)
             except Exception as e:
                 logger.warning(
-<<<<<<< HEAD
                     "Failed to create metrics temporary folder, reason: ", e)
-=======
-                    'Failed to create metrics temporary folder, reason: %s', e)
->>>>>>> eb92d493
+
         self.directory = dir