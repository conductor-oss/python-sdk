from __future__ import annotations

import json

import logging
import os
import time
from typing import Optional, Dict, Union

from conductor.shared.configuration.settings.authentication_settings import (
    AuthenticationSettings,
)


class Configuration:
    AUTH_TOKEN = None

    def __init__(
        self,
        base_url: Optional[str] = None,
        debug: bool = False,
        authentication_settings: AuthenticationSettings = None,
        server_api_url: Optional[str] = None,
        auth_token_ttl_min: int = 45,
        proxy: Optional[str] = None,
        proxy_headers: Optional[Dict[str, str]] = None,
        polling_interval: Optional[float] = None,
        domain: Optional[str] = None,
        polling_interval_seconds: Optional[float] = None,
        ssl_ca_cert: Optional[str] = None,
        ca_cert_data: Optional[Union[str, bytes]] = None,
<<<<<<< HEAD
=======
        cert_file: Optional[str] = None,
        key_file: Optional[str] = None,
        verify_ssl: Optional[bool] = None,
>>>>>>> 58b9b600
    ):
        """
        Initialize Conductor client configuration.

        Args:
            base_url: Base URL of the Conductor server (will append /api)
            debug: Enable debug logging
            authentication_settings: Authentication configuration for Orkes
            server_api_url: Full API URL (overrides base_url)
            auth_token_ttl_min: Authentication token time-to-live in minutes
            proxy: Proxy URL for HTTP requests (supports http, https, socks4, socks5)
            proxy_headers: Headers to send with proxy requests (e.g., authentication)

        Environment Variables:
            CONDUCTOR_SERVER_URL: Server URL (e.g., http://localhost:8080/api)
            CONDUCTOR_AUTH_KEY: Authentication key ID
            CONDUCTOR_AUTH_SECRET: Authentication key secret
            CONDUCTOR_PROXY: Proxy URL for HTTP requests
            CONDUCTOR_PROXY_HEADERS: Proxy headers as JSON string or single header value
        """
        if server_api_url is not None:
            self.host = server_api_url
        elif base_url is not None:
            self.host = base_url + "/api"
        else:
            self.host = os.getenv("CONDUCTOR_SERVER_URL")

        if self.host is None or self.host == "":
            self.host = "http://localhost:8080/api"

        self.temp_folder_path = None
        self.__ui_host = os.getenv("CONDUCTOR_UI_SERVER_URL")
        if self.__ui_host is None:
            self.__ui_host = self.host.replace("8080/api", "5001")

        if authentication_settings is not None:
            self.authentication_settings = authentication_settings
        else:
            key = os.getenv("CONDUCTOR_AUTH_KEY")
            secret = os.getenv("CONDUCTOR_AUTH_SECRET")
            if key is not None and secret is not None:
                self.authentication_settings = AuthenticationSettings(
                    key_id=key, key_secret=secret
                )
            else:
                self.authentication_settings = None

        # Debug switch
        self.debug = debug
        # Log format
        self.logger_format = "%(asctime)s %(name)-12s %(levelname)-8s %(message)s"
        self.is_logger_config_applied = False

        # SSL/TLS verification
        # Set this to false to skip verifying SSL certificate when calling API
        # from https server.
        if verify_ssl is not None:
            self.verify_ssl = verify_ssl
        else:
            self.verify_ssl = self._get_env_bool("CONDUCTOR_VERIFY_SSL", True)
        # Set this to customize the certificate file to verify the peer.
        self.ssl_ca_cert = ssl_ca_cert or os.getenv("CONDUCTOR_SSL_CA_CERT")
        # Set this to verify the peer using PEM (str) or DER (bytes) certificate data.
        self.ca_cert_data = ca_cert_data or os.getenv("CONDUCTOR_SSL_CA_CERT_DATA")
        # client certificate file
<<<<<<< HEAD
        self.cert_file = None or os.getenv("CONDUCTOR_CERT_FILE")
=======
        self.cert_file = cert_file or os.getenv("CONDUCTOR_CERT_FILE")
>>>>>>> 58b9b600
        # client key file
        self.key_file = key_file or os.getenv("CONDUCTOR_KEY_FILE")
        # Set this to True/False to enable/disable SSL hostname verification.
        self.assert_hostname = None

        # Proxy configuration - can be set via parameter or environment variable
        self.proxy = proxy or os.getenv("CONDUCTOR_PROXY")
        # Proxy headers - can be set via parameter or environment variable
        self.proxy_headers = proxy_headers
        if not self.proxy_headers and os.getenv("CONDUCTOR_PROXY_HEADERS"):
            try:
                self.proxy_headers = json.loads(os.getenv("CONDUCTOR_PROXY_HEADERS"))
            except (json.JSONDecodeError, TypeError):
                # If JSON parsing fails, treat as a single header value
                self.proxy_headers = {
                    "Authorization": os.getenv("CONDUCTOR_PROXY_HEADERS")
                }
        # Safe chars for path_param
        self.safe_chars_for_path_param = ""

        # Provide an alterative to requests.Session() for HTTP connection.
        self.http_connection = None

        # not updated yet
        self.token_update_time = 0
        self.auth_token_ttl_msec = auth_token_ttl_min * 60 * 1000

        # Worker properties
        self.polling_interval = polling_interval or self._get_env_float(
            "CONDUCTOR_WORKER_POLL_INTERVAL", 100
        )
        self.domain = domain or os.getenv("CONDUCTOR_WORKER_DOMAIN", "default_domain")
        self.polling_interval_seconds = polling_interval_seconds or self._get_env_float(
            "CONDUCTOR_WORKER_POLL_INTERVAL_SECONDS", 0
        )

    @property
    def debug(self):
        """Debug status

        :param value: The debug status, True or False.
        :type: bool
        """
        return self.__debug

    @debug.setter
    def debug(self, value):
        """Debug status

        :param value: The debug status, True or False.
        :type: bool
        """
        self.__debug = value
        if self.__debug:
            self.__log_level = logging.DEBUG
        else:
            self.__log_level = logging.INFO

    @property
    def logger_format(self):
        """The logger format.

        The logger_formatter will be updated when sets logger_format.

        :param value: The format string.
        :type: str
        """
        return self.__logger_format

    @logger_format.setter
    def logger_format(self, value):
        """The logger format.

        The logger_formatter will be updated when sets logger_format.

        :param value: The format string.
        :type: str
        """
        self.__logger_format = value

    @property
    def log_level(self):
        """The log level.

        The log_level will be updated when sets logger_format.

        :param value: The format string.
        :type: str
        """
        return self.__log_level

    @property
    def ui_host(self):
        """

        The log_level will be updated when sets logger_format.

        :param value: The format string.
        :type: str
        """
        return self.__ui_host

    def apply_logging_config(self, log_format: Optional[str] = None, level=None):
        if self.is_logger_config_applied:
            return
        if log_format is None:
            log_format = self.logger_format
        if level is None:
            level = self.__log_level
        logging.basicConfig(format=log_format, level=level)
        self.is_logger_config_applied = True

    @staticmethod
    def get_logging_formatted_name(name):
        return f"[pid:{os.getpid()}] {name}"

    def update_token(self, token: str) -> None:
        self.AUTH_TOKEN = token
        self.token_update_time = round(time.time() * 1000)

    def _get_env_float(self, env_var: str, default: float) -> float:
        """Get float value from environment variable with default fallback."""
        try:
            value = os.getenv(env_var)
            if value is not None:
                return float(value)
        except (ValueError, TypeError):
            pass
        return default

    def _get_env_bool(self, env_var: str, default: bool) -> bool:
        """Get boolean value from environment variable with default fallback."""
        value = os.getenv(env_var)
        if value is not None:
            return value.lower() in ("true", "1")
        return default

    def get_poll_interval_seconds(self):
        return self.polling_interval_seconds

    def get_poll_interval(self):
        return self.polling_interval

    def get_domain(self):
        return self.domain<|MERGE_RESOLUTION|>--- conflicted
+++ resolved
@@ -29,12 +29,9 @@
         polling_interval_seconds: Optional[float] = None,
         ssl_ca_cert: Optional[str] = None,
         ca_cert_data: Optional[Union[str, bytes]] = None,
-<<<<<<< HEAD
-=======
         cert_file: Optional[str] = None,
         key_file: Optional[str] = None,
         verify_ssl: Optional[bool] = None,
->>>>>>> 58b9b600
     ):
         """
         Initialize Conductor client configuration.
@@ -100,11 +97,7 @@
         # Set this to verify the peer using PEM (str) or DER (bytes) certificate data.
         self.ca_cert_data = ca_cert_data or os.getenv("CONDUCTOR_SSL_CA_CERT_DATA")
         # client certificate file
-<<<<<<< HEAD
-        self.cert_file = None or os.getenv("CONDUCTOR_CERT_FILE")
-=======
         self.cert_file = cert_file or os.getenv("CONDUCTOR_CERT_FILE")
->>>>>>> 58b9b600
         # client key file
         self.key_file = key_file or os.getenv("CONDUCTOR_KEY_FILE")
         # Set this to True/False to enable/disable SSL hostname verification.
