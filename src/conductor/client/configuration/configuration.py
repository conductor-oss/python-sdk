--- conflicted
+++ resolved
@@ -6,12 +6,8 @@
 import os
 import re
 import time
-<<<<<<< HEAD
 import warnings
-from typing import Optional
-=======
 from typing import Optional, Dict, Union
->>>>>>> 1c3fc299
 
 from conductor.shared.configuration.settings.authentication_settings import (
     AuthenticationSettings,
