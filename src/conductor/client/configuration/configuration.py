from __future__ import annotations

import json
import logging
import os
import re
import time
<<<<<<< HEAD
from typing import Dict, Optional, Union
=======
import warnings
from typing import Optional, Dict, Union
>>>>>>> 4b6ae28b

from conductor.shared.configuration.settings.authentication_settings import (
    AuthenticationSettings,
)


class Configuration:
    """
    Configuration class for Orkes Conductor Sync Client with environment variable support.

    This class provides configuration for the synchronous Conductor client with support for:
    - Environment variable configuration for standard Conductor settings
    - Worker properties configuration (pollInterval, domain, etc.)
    - Authentication retry policy with exponential backoff

    Supported Environment Variables:
    --------------------------------
    CONDUCTOR_SERVER_URL: Server URL (e.g., http://localhost:8080/api)
    CONDUCTOR_UI_SERVER_URL: UI Server URL (e.g., http://localhost:5001)
    CONDUCTOR_AUTH_KEY: Authentication key ID
    CONDUCTOR_AUTH_SECRET: Authentication key secret

    Worker Properties (via environment variables):
    ----------------------------------------------
    CONDUCTOR_WORKER_DOMAIN: Default worker domain (default: 'default_domain')
    CONDUCTOR_WORKER_POLL_INTERVAL: Polling interval in milliseconds (default: 100)
    CONDUCTOR_WORKER_POLL_INTERVAL_SECONDS: Polling interval in seconds (default: 0)

    Authentication Retry Policy (401 Handling):
    -------------------------------------------
    CONDUCTOR_AUTH_401_MAX_ATTEMPTS: Maximum retry attempts per endpoint (default: 6)
    CONDUCTOR_AUTH_401_BASE_DELAY_MS: Base delay in milliseconds (default: 1000.0)
    CONDUCTOR_AUTH_401_MAX_DELAY_MS: Maximum delay cap in milliseconds (default: 60000.0)
    CONDUCTOR_AUTH_401_JITTER_PERCENT: Random jitter percentage 0.0-1.0 (default: 0.2)
    CONDUCTOR_AUTH_401_STOP_BEHAVIOR: Behavior after max attempts: 'stop_worker' or 'continue' (default: 'stop_worker')

    Example:
    --------
    ```python
    # Using environment variables
    import os
    os.environ['CONDUCTOR_SERVER_URL'] = 'http://localhost:8080/api'
    os.environ['CONDUCTOR_AUTH_KEY'] = 'your_key'
    os.environ['CONDUCTOR_AUTH_SECRET'] = 'your_secret'

    config = Configuration()

    # Or with explicit parameters
    from conductor.client.configuration.settings.authentication_settings import AuthenticationSettings

    auth_settings = AuthenticationSettings(key_id='your_key', key_secret='your_secret')
    config = Configuration(
        server_api_url='http://localhost:8080/api',
        authentication_settings=auth_settings,
        auth_401_max_attempts=5,
        auth_401_base_delay_ms=1000.0
    )
    ```
    """

    AUTH_TOKEN = None

    def __init__(
        self,
        base_url: Optional[str] = None,
        debug: bool = False,
        authentication_settings: Optional[AuthenticationSettings] = None,
        server_api_url: Optional[str] = None,
        auth_token_ttl_min: int = 45,
        proxy: Optional[str] = None,
        proxy_headers: Optional[Dict[str, str]] = None,
        polling_interval: Optional[float] = None,
        domain: Optional[str] = None,
        polling_interval_seconds: Optional[float] = None,
        ssl_ca_cert: Optional[str] = None,
        ca_cert_data: Optional[Union[str, bytes]] = None,
        cert_file: Optional[str] = None,
        key_file: Optional[str] = None,
        verify_ssl: Optional[bool] = None,
        # 401-specific configuration
        auth_401_max_attempts: Optional[int] = None,
        auth_401_base_delay_ms: Optional[float] = None,
        auth_401_max_delay_ms: Optional[float] = None,
        auth_401_jitter_percent: Optional[float] = None,
        auth_401_stop_behavior: Optional[str] = None,
    ):
        """
        Initialize Conductor client configuration.

        Args:
            base_url: Base URL of the Conductor server (will append /api)
            debug: Enable debug logging
            authentication_settings: Authentication configuration for Orkes
            server_api_url: Full API URL (overrides base_url)
            auth_token_ttl_min: Authentication token time-to-live in minutes
            proxy: Proxy URL for HTTP requests (supports http, https, socks4, socks5)
            proxy_headers: Headers to send with proxy requests (e.g., authentication)

        Environment Variables:
            CONDUCTOR_SERVER_URL: Server URL (e.g., http://localhost:8080/api)
            CONDUCTOR_AUTH_KEY: Authentication key ID
            CONDUCTOR_AUTH_SECRET: Authentication key secret
            CONDUCTOR_PROXY: Proxy URL for HTTP requests
            CONDUCTOR_PROXY_HEADERS: Proxy headers as JSON string or single header value
        """
        self.host: Optional[str] = None

        if server_api_url is not None:
            self.host = server_api_url
        elif base_url is not None:
            if re.search(r"/api(/|$)", base_url):
                warnings.warn(
                    "'base_url' been passed with '/api' path. Consider using 'server_api_url' instead",
                    stacklevel=2,
                )
            else:
                base_url += "/api"
            self.host = base_url
        else:
            self.host = os.getenv("CONDUCTOR_SERVER_URL")

        if self.host is None or self.host == "":
            self.host = "http://localhost:8080/api"

        self.temp_folder_path = None
        self.__ui_host = os.getenv("CONDUCTOR_UI_SERVER_URL")
        if self.__ui_host is None:
            self.__ui_host = self.host.replace("8080/api", "5001")

        if authentication_settings is not None:
            self.authentication_settings = authentication_settings
        else:
            key = os.getenv("CONDUCTOR_AUTH_KEY")
            secret = os.getenv("CONDUCTOR_AUTH_SECRET")
            if key is not None and secret is not None:
                self.authentication_settings = AuthenticationSettings(key_id=key, key_secret=secret)
            else:
                self.authentication_settings = None

        # Debug switch
        self.debug = debug
        # Log format
        self.logger_format = "%(asctime)s %(name)-12s %(levelname)-8s %(message)s"
        self.is_logger_config_applied = False

        # SSL/TLS verification
        # Set this to false to skip verifying SSL certificate when calling API
        # from https server.
        if verify_ssl is not None:
            self.verify_ssl = verify_ssl
        else:
            self.verify_ssl = self._get_env_bool("CONDUCTOR_VERIFY_SSL", True)
        # Set this to customize the certificate file to verify the peer.
        self.ssl_ca_cert = ssl_ca_cert or os.getenv("CONDUCTOR_SSL_CA_CERT")
        # Set this to verify the peer using PEM (str) or DER (bytes) certificate data.
        self.ca_cert_data = ca_cert_data or os.getenv("CONDUCTOR_SSL_CA_CERT_DATA")
        # client certificate file
        self.cert_file = cert_file or os.getenv("CONDUCTOR_CERT_FILE")
        # client key file
        self.key_file = key_file or os.getenv("CONDUCTOR_KEY_FILE")
        # Set this to True/False to enable/disable SSL hostname verification.
        self.assert_hostname = None

        # Proxy configuration - can be set via parameter or environment variable
        self.proxy = proxy or os.getenv("CONDUCTOR_PROXY")
        # Proxy headers - can be set via parameter or environment variable
        self.proxy_headers = proxy_headers
        if not self.proxy_headers and os.getenv("CONDUCTOR_PROXY_HEADERS"):
            try:
                self.proxy_headers = json.loads(os.getenv("CONDUCTOR_PROXY_HEADERS") or "{}")
            except (json.JSONDecodeError, TypeError):
                # If JSON parsing fails, treat as a single header value
                self.proxy_headers = {"Authorization": os.getenv("CONDUCTOR_PROXY_HEADERS") or ""}
        # Safe chars for path_param
        self.safe_chars_for_path_param = ""

        # Provide an alterative to requests.Session() for HTTP connection.
        self.http_connection = None

        # not updated yet
        self.token_update_time = 0
        self.auth_token_ttl_msec = auth_token_ttl_min * 60 * 1000

        # Worker properties
        self.polling_interval = polling_interval or self._get_env_float(
            "CONDUCTOR_WORKER_POLL_INTERVAL", 100
        )
        self.domain = domain or os.getenv("CONDUCTOR_WORKER_DOMAIN", None)
        self.polling_interval_seconds = polling_interval_seconds or self._get_env_float(
            "CONDUCTOR_WORKER_POLL_INTERVAL_SECONDS", 0
        )

        # 401-specific configuration
        self.auth_401_max_attempts = auth_401_max_attempts or self._get_env_int(
            "CONDUCTOR_AUTH_401_MAX_ATTEMPTS", 6
        )
        self.auth_401_base_delay_ms = auth_401_base_delay_ms or self._get_env_float(
            "CONDUCTOR_AUTH_401_BASE_DELAY_MS", 1000.0
        )
        self.auth_401_max_delay_ms = auth_401_max_delay_ms or self._get_env_float(
            "CONDUCTOR_AUTH_401_MAX_DELAY_MS", 60000.0
        )
        self.auth_401_jitter_percent = auth_401_jitter_percent or self._get_env_float(
            "CONDUCTOR_AUTH_401_JITTER_PERCENT", 0.2
        )
        self.auth_401_stop_behavior = auth_401_stop_behavior or os.getenv(
            "CONDUCTOR_AUTH_401_STOP_BEHAVIOR", "stop_worker"
        )

    @property
    def debug(self):
        """Debug status

        :param value: The debug status, True or False.
        :type: bool
        """
        return self.__debug

    @debug.setter
    def debug(self, value):
        """Debug status

        :param value: The debug status, True or False.
        :type: bool
        """
        self.__debug = value
        if self.__debug:
            self.__log_level = logging.DEBUG
        else:
            self.__log_level = logging.INFO

    @property
    def logger_format(self):
        """The logger format.

        The logger_formatter will be updated when sets logger_format.

        :param value: The format string.
        :type: str
        """
        return self.__logger_format

    @logger_format.setter
    def logger_format(self, value):
        """The logger format.

        The logger_formatter will be updated when sets logger_format.

        :param value: The format string.
        :type: str
        """
        self.__logger_format = value

    @property
    def log_level(self):
        """The log level.

        The log_level will be updated when sets logger_format.

        :param value: The format string.
        :type: str
        """
        return self.__log_level

    @property
    def ui_host(self):
        """

        The log_level will be updated when sets logger_format.

        :param value: The format string.
        :type: str
        """
        return self.__ui_host

    def apply_logging_config(self, log_format: Optional[str] = None, level=None):
        if self.is_logger_config_applied:
            return
        if log_format is None:
            log_format = self.logger_format
        if level is None:
            level = self.__log_level
        logging.basicConfig(format=log_format, level=level)
        self.is_logger_config_applied = True

    @staticmethod
    def get_logging_formatted_name(name):
        return f"[pid:{os.getpid()}] {name}"

    def update_token(self, token: str) -> None:
        self.AUTH_TOKEN = token
        self.token_update_time = round(time.time() * 1000)

    def _get_env_float(self, env_var: str, default: float) -> float:
        """Get float value from environment variable with default fallback."""
        try:
            value = os.getenv(env_var)
            if value is not None:
                return float(value)
        except (ValueError, TypeError):
            pass
        return default

    def _get_env_int(self, env_var: str, default: int) -> int:
        """Get int value from environment variable with default fallback."""
        try:
            value = os.getenv(env_var)
            if value is not None:
                return int(value)
        except (ValueError, TypeError):
            pass
        return default

    def _get_env_bool(self, env_var: str, default: bool) -> bool:
        """Get boolean value from environment variable with default fallback."""
        value = os.getenv(env_var)
        if value is not None:
            return value.lower() in ("true", "1")
        return default

    def get_poll_interval_seconds(self):
        return self.polling_interval_seconds

    def get_poll_interval(self):
        return self.polling_interval

    def get_domain(self):
        return self.domain<|MERGE_RESOLUTION|>--- conflicted
+++ resolved
@@ -5,12 +5,8 @@
 import os
 import re
 import time
-<<<<<<< HEAD
 from typing import Dict, Optional, Union
-=======
 import warnings
-from typing import Optional, Dict, Union
->>>>>>> 4b6ae28b
 
 from conductor.shared.configuration.settings.authentication_settings import (
     AuthenticationSettings,
