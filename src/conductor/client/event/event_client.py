<<<<<<< HEAD
from typing import Dict
=======
from __future__ import annotations

from typing import List
>>>>>>> 4999b2a2

from conductor.client.event.queue.queue_configuration import QueueConfiguration
from conductor.client.adapters.models.tag_adapter import TagAdapter
from conductor.client.http.api import EventResourceApi
from conductor.client.http.api_client import ApiClient


class EventClient:
    def __init__(self, api_client: ApiClient):
        self.client = EventResourceApi(api_client)

    def delete_queue_configuration(self, queue_configuration: QueueConfiguration) -> None:
        return self.client.delete_queue_config(
            queue_name=queue_configuration.queue_name,
            queue_type=queue_configuration.queue_type,
        )

    def get_kafka_queue_configuration(self, queue_topic: str) -> Dict[str, object]:
        return self.get_queue_configuration(
            queue_type="kafka",
            queue_name=queue_topic,
        )

    def get_queue_configuration(self, queue_type: str, queue_name: str) -> Dict[str, object]:
        return self.client.get_queue_config(queue_type, queue_name)

    def put_queue_configuration(self, queue_configuration: QueueConfiguration):
        return self.client.put_queue_config(
            body=queue_configuration.get_worker_configuration(),
            queue_name=queue_configuration.queue_name,
            queue_type=queue_configuration.queue_type,
        )

    def get_event_handler_tags(self, name: str) -> List[TagAdapter]:
        """Get tags for an event handler.

        Retrieves all tags associated with a specific event handler.
        Tags are used for organizing and categorizing event handlers.

        Parameters:
        -----------
        name : str
            The name of the event handler

        Returns:
        --------
        List[TagAdapter]
            List of tags associated with the event handler

        Example:
        --------
        ```python
        # Get tags for an event handler
        tags = event_client.get_event_handler_tags("workflow_trigger")
        for tag in tags:
            print(f"Tag: {tag.key} = {tag.value}")
        ```
        """
        return self.client.get_tags_for_event_handler(name=name)

    def add_event_handler_tag(self, name: str, tags: List[TagAdapter]) -> None:
        """Add tags to an event handler.

        Associates one or more tags with an event handler for organization and categorization.

        Parameters:
        -----------
        name : str
            The name of the event handler
        tags : List[TagAdapter]
            List of tags to add to the event handler

        Example:
        --------
        ```python
        from conductor.client.adapters.models.tag_adapter import TagAdapter

        # Add tags to an event handler
        tags = [
            TagAdapter(key="environment", value="production"),
            TagAdapter(key="team", value="platform"),
            TagAdapter(key="priority", value="high")
        ]

        event_client.add_event_handler_tag("workflow_trigger", tags)
        ```
        """
        # Note: Sync API uses (tags, name) parameter order due to swagger-codegen placing
        # body params before path params. Async API uses (name=name, tag=tags) instead.
        return self.client.put_tag_for_event_handler(tags, name)

    def remove_event_handler_tag(self, name: str, tags: List[TagAdapter]) -> None:
        """Remove tags from an event handler.

        Removes one or more tags from an event handler.

        Parameters:
        -----------
        name : str
            The name of the event handler
        tags : List[TagAdapter]
            List of tags to remove from the event handler

        Example:
        --------
        ```python
        from conductor.client.adapters.models.tag_adapter import TagAdapter

        # Remove specific tags from an event handler
        tags_to_remove = [
            TagAdapter(key="environment", value="production"),
            TagAdapter(key="priority", value="high")
        ]

        event_client.remove_event_handler_tag("workflow_trigger", tags_to_remove)
        ```
        """
        # Note: Sync API uses (tags, name) parameter order due to swagger-codegen placing
        # body params before path params. Async API uses (name=name, tag=tags) instead.
        return self.client.delete_tag_for_event_handler(tags, name)<|MERGE_RESOLUTION|>--- conflicted
+++ resolved
@@ -1,10 +1,6 @@
-<<<<<<< HEAD
-from typing import Dict
-=======
 from __future__ import annotations
 
-from typing import List
->>>>>>> 4999b2a2
+from typing import Dict, List
 
 from conductor.client.event.queue.queue_configuration import QueueConfiguration
 from conductor.client.adapters.models.tag_adapter import TagAdapter
