from conductor.client.adapters.models.event_handler_adapter import EventHandlerAdapter


def test_required_fields_exist_and_accessible():
    """Test that all historically required fields exist and are accessible."""
    # Based on current model analysis: name, event, actions are required
    handler = EventHandlerAdapter(name="test_handler", event="test_event", actions=[])
    # Verify required fields are accessible via properties
    assert handler.name == "test_handler"
    assert handler.event == "test_event"
    assert handler.actions == []
    # Verify properties have both getter and setter
    assert hasattr(EventHandlerAdapter, "name")
    assert isinstance(getattr(EventHandlerAdapter, "name"), property)
    assert hasattr(EventHandlerAdapter, "event")
    assert isinstance(getattr(EventHandlerAdapter, "event"), property)
    assert hasattr(EventHandlerAdapter, "actions")
    assert isinstance(getattr(EventHandlerAdapter, "actions"), property)


def test_optional_fields_exist_and_accessible():
    """Test that all historically optional fields exist and are accessible."""
    handler = EventHandlerAdapter(
        name="test_handler",
        event="test_event",
        actions=[],
        condition="condition_expr",
        active=True,
        evaluator_type="javascript",
    )
    # Verify optional fields are accessible
    assert handler.condition == "condition_expr"
    assert handler.active
    assert handler.evaluator_type == "javascript"
    # Verify properties exist
    assert hasattr(EventHandlerAdapter, "condition")
    assert isinstance(getattr(EventHandlerAdapter, "condition"), property)
    assert hasattr(EventHandlerAdapter, "active")
    assert isinstance(getattr(EventHandlerAdapter, "active"), property)
    assert hasattr(EventHandlerAdapter, "evaluator_type")
    assert isinstance(getattr(EventHandlerAdapter, "evaluator_type"), property)


def test_field_types_unchanged():
    """Test that field types remain as expected from swagger_types."""
    expected_types = {
        "name": "str",
        "event": "str",
        "condition": "str",
        "actions": "list[Action]",
        "active": "bool",
        "evaluator_type": "str",
    }
    # Verify swagger_types dict exists and contains expected mappings
    assert hasattr(EventHandlerAdapter, "swagger_types")
    assert isinstance(EventHandlerAdapter.swagger_types, dict)
    for field, expected_type in expected_types.items():
        assert field in EventHandlerAdapter.swagger_types
        assert EventHandlerAdapter.swagger_types[field] == expected_type


def test_attribute_mapping_unchanged():
    """Test that attribute mappings to JSON keys remain unchanged."""
    expected_mappings = {
        "name": "name",
        "event": "event",
        "condition": "condition",
        "actions": "actions",
        "active": "active",
        "evaluator_type": "evaluatorType",  # Important: camelCase mapping
    }
    # Verify attribute_map exists and contains expected mappings
    assert hasattr(EventHandlerAdapter, "attribute_map")
    assert isinstance(EventHandlerAdapter.attribute_map, dict)
    for attr, json_key in expected_mappings.items():
        assert attr in EventHandlerAdapter.attribute_map
        assert EventHandlerAdapter.attribute_map[attr] == json_key


def test_constructor_with_minimal_required_params():
    """Test constructor works with historically minimal required parameters."""
    # Test with just required fields
    handler = EventHandlerAdapter(name="test", event="event", actions=[])
    assert handler.name == "test"
    assert handler.event == "event"
    assert handler.actions == []
    # Optional fields should be None when not provided
    assert handler.condition is None
    assert handler.active is None
    assert handler.evaluator_type is None


def test_constructor_with_all_params():
    """Test constructor works with all historical parameters."""
    handler = EventHandlerAdapter(
        name="full_test",
        event="test_event",
        condition="test_condition",
        actions=["action1"],
        active=False,
        evaluator_type="python",
    )
    assert handler.name == "full_test"
    assert handler.event == "test_event"
    assert handler.condition == "test_condition"
    assert handler.actions == ["action1"]
    assert not handler.active
    assert handler.evaluator_type == "python"


def test_property_setters_work():
    """Test that all property setters continue to work as expected."""
    handler = EventHandlerAdapter(name="test", event="event", actions=[])
    # Test setting required fields
    handler.name = "new_name"
    handler.event = "new_event"
    handler.actions = ["new_action"]
    assert handler.name == "new_name"
    assert handler.event == "new_event"
    assert handler.actions == ["new_action"]
    # Test setting optional fields
    handler.condition = "new_condition"
    handler.active = True
    handler.evaluator_type = "new_type"
    assert handler.condition == "new_condition"
    assert handler.active
    assert handler.evaluator_type == "new_type"


def test_to_dict_method_exists_and_works():
    """Test that to_dict method exists and preserves expected behavior."""
    handler = EventHandlerAdapter(
        name="dict_test",
        event="test_event",
        condition="test_condition",
        actions=[],
        active=True,
        evaluator_type="javascript",
        description="test_description",
    )
    # Verify method exists
    assert hasattr(handler, "to_dict")
    assert callable(getattr(handler, "to_dict"))
    # Test method works
    result = handler.to_dict()
    assert isinstance(result, dict)
    # Verify expected keys are present
    expected_keys = {
        "name",
        "event",
        "condition",
        "actions",
        "active",
        "evaluator_type",
<<<<<<< HEAD
        "org_id",
        "tags",
        "created_by",
=======
>>>>>>> 813791b8
        "description",
    }
    assert set(result.keys()) == expected_keys
    # Verify values
    assert result["name"] == "dict_test"
    assert result["event"] == "test_event"
    assert result["condition"] == "test_condition"
    assert result["actions"] == []
    assert result["active"]
    assert result["evaluator_type"] == "javascript"
    assert result["description"] == "test_description"


def test_to_str_method_exists_and_works():
    """Test that to_str method exists and works."""
    handler = EventHandlerAdapter(name="str_test", event="event", actions=[])
    assert hasattr(handler, "to_str")
    assert callable(getattr(handler, "to_str"))
    result = handler.to_str()
    assert isinstance(result, str)
    assert "str_test" in result


def test_repr_method_works():
    """Test that __repr__ method works as expected."""
    handler = EventHandlerAdapter(name="repr_test", event="event", actions=[])
    repr_result = repr(handler)
    assert isinstance(repr_result, str)
    assert "repr_test" in repr_result


def test_equality_methods_work():
    """Test that __eq__ and __ne__ methods work as expected."""
    handler1 = EventHandlerAdapter(name="test", event="event", actions=[])
    handler2 = EventHandlerAdapter(name="test", event="event", actions=[])
    handler3 = EventHandlerAdapter(name="different", event="event", actions=[])
    # Test equality
    assert handler1 == handler2
    assert not (handler1 == handler3)
    # Test inequality
    assert not (handler1 != handler2)
    assert handler1 != handler3
    # Test comparison with non-EventHandlerAdapter object
    assert not (handler1 == "not_an_event_handler")
    assert handler1 != "not_an_event_handler"


def test_private_attributes_exist():
    """Test that private attributes backing properties still exist."""
    handler = EventHandlerAdapter(name="test", event="event", actions=[])
    # Verify private attributes exist (these are used by the properties)
    private_attrs = [
        "_name",
        "_event",
        "_condition",
        "_actions",
        "_active",
        "_evaluator_type",
    ]
    for attr in private_attrs:
        assert hasattr(handler, attr)


def test_discriminator_attribute_exists():
    """Test that discriminator attribute exists (swagger-generated models often have this)."""
    handler = EventHandlerAdapter(name="test", event="event", actions=[])
    assert hasattr(handler, "discriminator")
    # Based on current implementation, this should be None
    assert handler.discriminator is None


def test_none_values_handling():
    """Test that None values are handled consistently for optional fields."""
    handler = EventHandlerAdapter(name="test", event="event", actions=[])
    # Set optional fields to None
    handler.condition = None
    handler.active = None
    handler.evaluator_type = None
    # Verify they remain None
    assert handler.condition is None
    assert handler.active is None
    assert handler.evaluator_type is None
    # Verify to_dict handles None values
    result = handler.to_dict()
    assert result["condition"] is None
    assert result["active"] is None
    assert result["evaluator_type"] is None


def test_backward_compatibility_without_description():
    """Test backward compatibility when description field is not provided."""
    # Test constructor without description parameter
    handler = EventHandler(
        name="bc_test",
        event="test_event",
        condition="test_condition",
        actions=[],
        active=True,
        evaluator_type="javascript",
    )
    
    assert handler.description is None
    
    result = handler.to_dict()
    assert isinstance(result, dict)
    
    assert "description" in result
    assert result["description"] is None
    
    assert result["name"] == "bc_test"
    assert result["event"] == "test_event"
    assert result["condition"] == "test_condition"
    assert result["actions"] == []
    assert result["active"]
    assert result["evaluator_type"] == "javascript"
    
    handler.description = "added_description"
    assert handler.description == "added_description"
    
    updated_result = handler.to_dict()
    assert updated_result["description"] == "added_description"<|MERGE_RESOLUTION|>--- conflicted
+++ resolved
@@ -152,12 +152,9 @@
         "actions",
         "active",
         "evaluator_type",
-<<<<<<< HEAD
         "org_id",
         "tags",
         "created_by",
-=======
->>>>>>> 813791b8
         "description",
     }
     assert set(result.keys()) == expected_keys
