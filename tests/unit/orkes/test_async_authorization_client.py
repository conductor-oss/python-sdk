--- conflicted
+++ resolved
@@ -275,7 +275,6 @@
 
 
 @pytest.mark.asyncio
-<<<<<<< HEAD
 async def test_delete_user_with_empty_string(mocker, authorization_client):
     from conductor.asyncio_client.http.api import UserResourceApi
     mock = mocker.patch.object(UserResourceApi, "delete_user")
@@ -284,12 +283,7 @@
 
 
 @pytest.mark.asyncio
-async def test_list_users_with_apps(
-    mocker, authorization_client, conductor_user_adapter
-):
-=======
 async def test_list_users_with_apps(mocker, authorization_client, conductor_user_adapter):
->>>>>>> cf33e659
     mock = mocker.patch.object(UserResourceApiAdapter, "list_users")
     mock.return_value = [conductor_user_adapter]
     users = await authorization_client.list_users(include_apps=True)
@@ -518,14 +512,15 @@
 
 
 @pytest.mark.asyncio
-<<<<<<< HEAD
 async def test_get_granted_permissions_for_user_with_empty_string(mocker, authorization_client):
     from conductor.asyncio_client.http.api import UserResourceApi
     mock = mocker.patch.object(UserResourceApi, "get_granted_permissions")
     mock.return_value = {"grantedAccess": []}
     await authorization_client.get_granted_permissions_for_user("")
     mock.assert_called_with(user_id=None)
-=======
+
+
+@pytest.mark.asyncio
 async def test_create_access_key_empty_string_converts_to_none(mocker, authorization_client):
     from conductor.asyncio_client.http.api.application_resource_api import (
         ApplicationResourceApi,
@@ -641,5 +636,4 @@
 
     mock = mocker.patch.object(ApplicationResourceApi, "delete_tag_for_application")
     await authorization_client.delete_application_tags([], "")
-    mock.assert_called_with(id=None, tag=None)
->>>>>>> cf33e659
+    mock.assert_called_with(id=None, tag=None)