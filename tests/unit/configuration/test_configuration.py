import base64
<<<<<<< HEAD
import warnings
=======
import json
>>>>>>> 1c3fc299

from conductor.client.configuration.configuration import Configuration
from conductor.client.http.api_client import ApiClient


def test_initialization_default(monkeypatch):
    monkeypatch.setenv("CONDUCTOR_SERVER_URL", "http://localhost:8080/api")
    configuration = Configuration()
    assert configuration.host == "http://localhost:8080/api"


def test_initialization_with_base_url():
    configuration = Configuration(base_url="https://play.orkes.io")
    assert configuration.host == "https://play.orkes.io/api"


def test_initialization_with_server_api_url():
    configuration = Configuration(server_api_url="https://play.orkes.io/api")
    assert configuration.host == "https://play.orkes.io/api"


def test_initialization_with_basic_auth_server_api_url():
    configuration = Configuration(server_api_url="https://user:password@play.orkes.io/api")
    basic_auth = "user:password"
    expected_host = f"https://{basic_auth}@play.orkes.io/api"
    assert configuration.host == expected_host
    token = "Basic " + base64.b64encode(bytes(basic_auth, "utf-8")).decode("utf-8")
    api_client = ApiClient(configuration)
    assert api_client.default_headers == {
        "Accept-Encoding": "gzip",
        "authorization": token,
    }


<<<<<<< HEAD
def test_base_url_with_api_path():
    with warnings.catch_warnings(record=True) as w:
        warnings.simplefilter("always")
        configuration = Configuration(base_url="https://domain.com/api")
        assert len(w) == 1
        assert "base_url' been passed with '/api' path" in str(w[0].message)
        assert configuration.host == "https://domain.com/api"


def test_base_url_with_api_path_and_version():
    with warnings.catch_warnings(record=True) as w:
        warnings.simplefilter("always")
        configuration = Configuration(base_url="https://domain.com/api/v1")
        assert len(w) == 1
        assert "base_url' been passed with '/api' path" in str(w[0].message)
        assert configuration.host == "https://domain.com/api/v1"


def test_base_url_with_api_subdomain_no_warning():
    with warnings.catch_warnings(record=True) as w:
        warnings.simplefilter("always")
        configuration = Configuration(base_url="https://api.domain.com")
        assert len(w) == 0
        assert configuration.host == "https://api.domain.com/api"


def test_valid_base_url_no_warning():
    with warnings.catch_warnings(record=True) as w:
        warnings.simplefilter("always")
        configuration = Configuration(base_url="https://domain.com")
        assert len(w) == 0
        assert configuration.host == "https://domain.com/api"


def test_base_url_with_port_no_warning():
    with warnings.catch_warnings(record=True) as w:
        warnings.simplefilter("always")
        configuration = Configuration(base_url="https://domain.com:8080")
        assert len(w) == 0
        assert configuration.host == "https://domain.com:8080/api"


def test_base_url_with_api_subdomain_and_port_no_warning():
    with warnings.catch_warnings(record=True) as w:
        warnings.simplefilter("always")
        configuration = Configuration(base_url="https://api.domain.com:8080")
        assert len(w) == 0
        assert configuration.host == "https://api.domain.com:8080/api"
=======
def test_ssl_ca_cert_initialization():
    configuration = Configuration(
        base_url="https://internal.conductor.dev", ssl_ca_cert="/path/to/ca-cert.pem"
    )
    assert configuration.ssl_ca_cert == "/path/to/ca-cert.pem"
    assert configuration.ca_cert_data is None
    assert configuration.verify_ssl is True


def test_ca_cert_data_initialization_with_string():
    cert_data = "-----BEGIN CERTIFICATE-----\nMIIBIjANBgkqhkiG9w0B...\n-----END CERTIFICATE-----"
    configuration = Configuration(base_url="https://example.com", ca_cert_data=cert_data)
    assert configuration.ca_cert_data == cert_data
    assert configuration.ssl_ca_cert is None


def test_ca_cert_data_initialization_with_bytes():
    cert_data = b"-----BEGIN CERTIFICATE-----\nMIIBIjANBgkqhkiG9w0B...\n-----END CERTIFICATE-----"
    configuration = Configuration(base_url="https://internal.conductor.dev", ca_cert_data=cert_data)
    assert configuration.ca_cert_data == cert_data
    assert configuration.ssl_ca_cert is None


def test_ssl_options_combined():
    cert_data = "-----BEGIN CERTIFICATE-----\nMIIBIjANBgkqhkiG9w0B...\n-----END CERTIFICATE-----"
    configuration = Configuration(
        base_url="https://internal.conductor.dev",
        ssl_ca_cert="/path/to/ca-cert.pem",
        ca_cert_data=cert_data,
    )
    assert configuration.ssl_ca_cert == "/path/to/ca-cert.pem"
    assert configuration.ca_cert_data == cert_data


def test_ssl_defaults():
    configuration = Configuration(base_url="https://internal.conductor.dev")
    assert configuration.verify_ssl is True
    assert configuration.ssl_ca_cert is None
    assert configuration.ca_cert_data is None
    assert configuration.cert_file is None
    assert configuration.key_file is None
    assert configuration.assert_hostname is None


def test_cert_file_from_env(monkeypatch):
    monkeypatch.setenv("CONDUCTOR_CERT_FILE", "/path/to/client-cert.pem")
    configuration = Configuration(base_url="https://internal.conductor.dev")
    assert configuration.cert_file == "/path/to/client-cert.pem"


def test_key_file_from_env(monkeypatch):
    monkeypatch.setenv("CONDUCTOR_KEY_FILE", "/path/to/client-key.pem")
    configuration = Configuration(base_url="https://internal.conductor.dev")
    assert configuration.key_file == "/path/to/client-key.pem"


def test_verify_ssl_from_env_true(monkeypatch):
    monkeypatch.setenv("CONDUCTOR_VERIFY_SSL", "true")
    configuration = Configuration(base_url="https://internal.conductor.dev")
    assert configuration.verify_ssl is True


def test_verify_ssl_from_env_false(monkeypatch):
    monkeypatch.setenv("CONDUCTOR_VERIFY_SSL", "false")
    configuration = Configuration(base_url="https://internal.conductor.dev")
    assert configuration.verify_ssl is False


def test_ssl_ca_cert_data_from_env(monkeypatch):
    cert_data = "-----BEGIN CERTIFICATE-----\nMIIBIjANBgkqhkiG9w0B...\n-----END CERTIFICATE-----"
    monkeypatch.setenv("CONDUCTOR_SSL_CA_CERT_DATA", cert_data)
    configuration = Configuration(base_url="https://internal.conductor.dev")
    assert configuration.ca_cert_data == cert_data


def test_ssl_ca_cert_from_env(monkeypatch):
    monkeypatch.setenv("CONDUCTOR_SSL_CA_CERT", "/path/to/ca-cert.pem")
    configuration = Configuration(base_url="https://internal.conductor.dev")
    assert configuration.ssl_ca_cert == "/path/to/ca-cert.pem"


def test_proxy_headers_from_parameter():
    proxy_headers = {"Authorization": "Bearer token123", "X-Custom": "value"}
    configuration = Configuration(proxy_headers=proxy_headers)
    assert configuration.proxy_headers == proxy_headers


def test_proxy_headers_from_env_valid_json(monkeypatch):
    proxy_headers_json = '{"Authorization": "Bearer token123", "X-Custom": "value"}'
    monkeypatch.setenv("CONDUCTOR_PROXY_HEADERS", proxy_headers_json)
    configuration = Configuration()
    expected_headers = {"Authorization": "Bearer token123", "X-Custom": "value"}
    assert configuration.proxy_headers == expected_headers


def test_proxy_headers_from_env_invalid_json_fallback(monkeypatch):
    invalid_json = "invalid-json-string"
    monkeypatch.setenv("CONDUCTOR_PROXY_HEADERS", invalid_json)
    configuration = Configuration()
    expected_headers = {"Authorization": "invalid-json-string"}
    assert configuration.proxy_headers == expected_headers


def test_proxy_headers_from_env_none_value_fallback(monkeypatch):
    monkeypatch.setenv("CONDUCTOR_PROXY_HEADERS", "None")
    configuration = Configuration()
    expected_headers = {"Authorization": "None"}
    assert configuration.proxy_headers == expected_headers


def test_proxy_headers_from_env_empty_string_no_processing(monkeypatch):
    monkeypatch.setenv("CONDUCTOR_PROXY_HEADERS", "")
    configuration = Configuration()
    assert configuration.proxy_headers is None


def test_proxy_headers_from_env_malformed_json_fallback(monkeypatch):
    malformed_json = '{"Authorization": "Bearer token", "X-Custom":}'
    monkeypatch.setenv("CONDUCTOR_PROXY_HEADERS", malformed_json)
    configuration = Configuration()
    expected_headers = {"Authorization": malformed_json}
    assert configuration.proxy_headers == expected_headers


def test_proxy_headers_no_env_var():
    configuration = Configuration()
    assert configuration.proxy_headers is None


def test_proxy_headers_parameter_overrides_env(monkeypatch):
    proxy_headers_param = {"Authorization": "Bearer param-token"}
    proxy_headers_env = '{"Authorization": "Bearer env-token"}'
    monkeypatch.setenv("CONDUCTOR_PROXY_HEADERS", proxy_headers_env)
    configuration = Configuration(proxy_headers=proxy_headers_param)
    assert configuration.proxy_headers == proxy_headers_param


def test_proxy_headers_complex_json(monkeypatch):
    complex_headers = {
        "Authorization": "Bearer token123",
        "X-API-Key": "api-key-456",
        "X-Custom-Header": "custom-value",
        "User-Agent": "ConductorClient/1.0",
    }
    proxy_headers_json = json.dumps(complex_headers)
    monkeypatch.setenv("CONDUCTOR_PROXY_HEADERS", proxy_headers_json)
    configuration = Configuration()
    assert configuration.proxy_headers == complex_headers


def test_proxy_headers_json_with_special_chars(monkeypatch):
    special_headers = {
        "Authorization": "Bearer token with spaces and special chars!@#$%",
        "X-Header": "value with \"quotes\" and 'apostrophes'",
    }
    proxy_headers_json = json.dumps(special_headers)
    monkeypatch.setenv("CONDUCTOR_PROXY_HEADERS", proxy_headers_json)
    configuration = Configuration()
    assert configuration.proxy_headers == special_headers


def test_proxy_from_parameter():
    proxy_url = "http://proxy.company.com:8080"
    configuration = Configuration(proxy=proxy_url)
    assert configuration.proxy == proxy_url


def test_proxy_from_env(monkeypatch):
    proxy_url = "http://proxy.company.com:8080"
    monkeypatch.setenv("CONDUCTOR_PROXY", proxy_url)
    configuration = Configuration()
    assert configuration.proxy == proxy_url
>>>>>>> 1c3fc299
<|MERGE_RESOLUTION|>--- conflicted
+++ resolved
@@ -1,9 +1,6 @@
 import base64
-<<<<<<< HEAD
 import warnings
-=======
 import json
->>>>>>> 1c3fc299
 
 from conductor.client.configuration.configuration import Configuration
 from conductor.client.http.api_client import ApiClient
@@ -38,7 +35,6 @@
     }
 
 
-<<<<<<< HEAD
 def test_base_url_with_api_path():
     with warnings.catch_warnings(record=True) as w:
         warnings.simplefilter("always")
@@ -87,7 +83,6 @@
         configuration = Configuration(base_url="https://api.domain.com:8080")
         assert len(w) == 0
         assert configuration.host == "https://api.domain.com:8080/api"
-=======
 def test_ssl_ca_cert_initialization():
     configuration = Configuration(
         base_url="https://internal.conductor.dev", ssl_ca_cert="/path/to/ca-cert.pem"
@@ -259,5 +254,4 @@
     proxy_url = "http://proxy.company.com:8080"
     monkeypatch.setenv("CONDUCTOR_PROXY", proxy_url)
     configuration = Configuration()
-    assert configuration.proxy == proxy_url
->>>>>>> 1c3fc299
+    assert configuration.proxy == proxy_url