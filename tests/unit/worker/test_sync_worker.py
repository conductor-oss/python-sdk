--- conflicted
+++ resolved
@@ -98,10 +98,7 @@
     assert worker.task_definition_name == "test_task"
     assert worker.poll_interval == 100
     assert worker.domain is not None
-<<<<<<< HEAD
-=======
     assert worker.domain == "default_domain"
->>>>>>> 9f5def8c
     assert worker.worker_id is not None
     assert worker.execute_function == simple_execute_function
 
