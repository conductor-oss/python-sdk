from conductor.client.automator.task_handler import TaskHandler
from conductor.client.configuration.configuration import Configuration
<<<<<<< HEAD
from conductor.client.worker.worker import ExecuteTaskFunction
=======
from conductor.client.http.models import StartWorkflowRequest
>>>>>>> 2f927081
from conductor.client.worker.worker import Worker
from conductor.client.worker.worker_interface import WorkerInterface
from conductor.client.workflow.conductor_workflow import ConductorWorkflow
from conductor.client.workflow.executor.workflow_executor import WorkflowExecutor
from conductor.client.workflow.task.simple_task import SimpleTask
from resources.worker.python.python_worker import ClassWorker
from resources.worker.python.python_worker import ClassWorkerWithDomain
from resources.worker.python.python_worker import worker_with_generic_input_and_generic_output
from resources.worker.python.python_worker import worker_with_generic_input_and_task_result_output
from resources.worker.python.python_worker import worker_with_task_input_and_generic_output
from resources.worker.python.python_worker import worker_with_task_input_and_task_result_output
from time import sleep
from typing import List
import resources.workflow.properties as test_properties


def run_workflow_execution_tests(configuration: Configuration, workflow_executor: WorkflowExecutor):
    test_workflow_registration(
        workflow_executor,
    )
    test_workflow_execution(
        workflow_quantity=15,
        workflow_name=test_properties.WORKFLOW_NAME,
        workers=[
            ClassWorker(test_properties.TASK_NAME),
            ClassWorkerWithDomain(test_properties.TASK_NAME),
            generate_worker(worker_with_generic_input_and_generic_output),
            generate_worker(worker_with_generic_input_and_task_result_output),
            generate_worker(worker_with_task_input_and_generic_output),
            generate_worker(worker_with_task_input_and_task_result_output),
        ],
        configuration=configuration,
        workflow_executor=workflow_executor,
        workflow_completion_timeout=15
    )


def test_workflow_registration(workflow_executor: WorkflowExecutor):
    workflow = generate_workflow(workflow_executor)
    assert workflow.register(overwrite=True) == None


def test_workflow_execution(
    workflow_quantity: int,
    workflow_name: str,
    workers: List[WorkerInterface],
    configuration: Configuration,
    workflow_executor: WorkflowExecutor,
    workflow_completion_timeout: float,
) -> None:
<<<<<<< HEAD
    workflow_ids = workflow_executor.start_workflows(
        workflow_quantity,
        workflow_name,
    )
=======
    requests = []
    for i in range(quantity):
        requests.append(StartWorkflowRequest(
        name=workflow_name,
        input={}
    ))
    workflow_ids = workflow_executor.start_workflows(requests)
>>>>>>> 2f927081
    task_handler = TaskHandler(workers, configuration)
    task_handler.start_processes()
    sleep(workflow_completion_timeout)
    for workflow_id in workflow_ids:
        validate_workflow_status(workflow_id, workflow_executor)
    task_handler.stop_processes()


def generate_workflow(workflow_executor: WorkflowExecutor) -> ConductorWorkflow:
    return ConductorWorkflow(
        executor=workflow_executor,
        name=test_properties.WORKFLOW_NAME,
        version=12345,
    ).add(
        SimpleTask(
            task_def_name=test_properties.TASK_NAME,
            task_reference_name=test_properties.TASK_NAME,
        )
    )


def validate_workflow_status(workflow_id: str, workflow_executor: WorkflowExecutor) -> None:
    workflow = workflow_executor.get_workflow(
        workflow_id=workflow_id,
        include_tasks=False,
    )
    assert workflow.status == 'COMPLETED'


def generate_worker(execute_function: ExecuteTaskFunction) -> Worker:
    return Worker(
        task_definition_name=test_properties.TASK_NAME,
        execute_function=execute_function,
        poll_interval=0.05
    )<|MERGE_RESOLUTION|>--- conflicted
+++ resolved
@@ -1,10 +1,7 @@
 from conductor.client.automator.task_handler import TaskHandler
 from conductor.client.configuration.configuration import Configuration
-<<<<<<< HEAD
 from conductor.client.worker.worker import ExecuteTaskFunction
-=======
 from conductor.client.http.models import StartWorkflowRequest
->>>>>>> 2f927081
 from conductor.client.worker.worker import Worker
 from conductor.client.worker.worker_interface import WorkerInterface
 from conductor.client.workflow.conductor_workflow import ConductorWorkflow
@@ -55,20 +52,10 @@
     workflow_executor: WorkflowExecutor,
     workflow_completion_timeout: float,
 ) -> None:
-<<<<<<< HEAD
-    workflow_ids = workflow_executor.start_workflows(
-        workflow_quantity,
-        workflow_name,
-    )
-=======
-    requests = []
-    for i in range(quantity):
-        requests.append(StartWorkflowRequest(
-        name=workflow_name,
-        input={}
-    ))
-    workflow_ids = workflow_executor.start_workflows(requests)
->>>>>>> 2f927081
+    start_workflow_requests = [None] * workflow_quantity
+    for i in range(workflow_quantity):
+        start_workflow_requests[i] = StartWorkflowRequest(name=workflow_name)
+    workflow_ids = workflow_executor.start_workflows(start_workflow_requests)
     task_handler = TaskHandler(workers, configuration)
     task_handler.start_processes()
     sleep(workflow_completion_timeout)
